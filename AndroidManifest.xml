--- conflicted
+++ resolved
@@ -13,7 +13,6 @@
     <uses-permission android:name="android.permission.SUBSCRIBED_FEEDS_WRITE" />
 
     <application android:process="android.process.acore"
-<<<<<<< HEAD
         android:label="@string/app_label"
         android:icon="@drawable/app_icon">
 
@@ -21,7 +20,10 @@
             android:authorities="contacts;call_log"
             android:syncable="false" android:multiprocess="false"
             android:readPermission="android.permission.READ_CONTACTS"
-            android:writePermission="android.permission.WRITE_CONTACTS" />
+            android:writePermission="android.permission.WRITE_CONTACTS">
+            <path-permission android:path="/people/search_suggest_query"
+                    android:readPermission="android.permission.GLOBAL_SEARCH" />
+        </provider>
 
         <provider android:name="ContactsProvider2"
             android:authorities="com.android.contacts"
@@ -37,16 +39,5 @@
             android:multiprocess="false"
             android:readPermission="android.permission.READ_CONTACTS"
             android:writePermission="android.permission.WRITE_CONTACTS" />
-=======
-                 android:label="@string/app_label"
-                 android:icon="@drawable/app_icon">
-        <provider android:name="ContactsProvider" android:authorities="contacts;call_log"
-                android:syncable="false" android:multiprocess="false"
-                android:readPermission="android.permission.READ_CONTACTS"
-                android:writePermission="android.permission.WRITE_CONTACTS">
-            <path-permission android:path="/people/search_suggest_query"
-                    android:readPermission="android.permission.GLOBAL_SEARCH" />
-        </provider>
->>>>>>> c885d11f
     </application>
 </manifest>