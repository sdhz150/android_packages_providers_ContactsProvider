--- conflicted
+++ resolved
@@ -81,7 +81,9 @@
 @LargeTest
 public class ContactsProvider2Test extends BaseContactsProvider2Test {
 
-<<<<<<< HEAD
+    private static final Account ACCOUNT_1 = new Account("account_name_1", "account_type_1");
+    private static final Account ACCOUNT_2 = new Account("account_name_2", "account_type_2");
+
     public void testContactsProjection() {
         assertProjection(Contacts.CONTENT_URI, new String[]{
                 Contacts._ID,
@@ -590,10 +592,6 @@
                 Directory.PHOTO_SUPPORT,
         });
     }
-=======
-    private static final Account ACCOUNT_1 = new Account("account_name_1", "account_type_1");
-    private static final Account ACCOUNT_2 = new Account("account_name_2", "account_type_2");
->>>>>>> 47fd3881
 
     public void testRawContactsInsert() {
         ContentValues values = new ContentValues();
