/*
 * Copyright (C) 2009 The Android Open Source Project
 *
 * Licensed under the Apache License, Version 2.0 (the "License");
 * you may not use this file except in compliance with the License.
 * You may obtain a copy of the License at
 *
 *      http://www.apache.org/licenses/LICENSE-2.0
 *
 * Unless required by applicable law or agreed to in writing, software
 * distributed under the License is distributed on an "AS IS" BASIS,
 * WITHOUT WARRANTIES OR CONDITIONS OF ANY KIND, either express or implied.
 * See the License for the specific language governing permissions and
 * limitations under the License
 */

package com.android.providers.contacts;

import android.content.ComponentName;
import android.content.ContentResolver;
import android.content.ContentValues;
import android.content.Context;
import android.content.Intent;
import android.content.pm.ApplicationInfo;
import android.content.pm.PackageManager;
import android.content.pm.PackageManager.NameNotFoundException;
import android.content.pm.UserInfo;
import android.content.res.Resources;
import android.database.CharArrayBuffer;
import android.database.Cursor;
import android.database.DatabaseUtils;
import android.database.SQLException;
import android.database.sqlite.SQLiteConstraintException;
import android.database.sqlite.SQLiteDatabase;
import android.database.sqlite.SQLiteDoneException;
import android.database.sqlite.SQLiteException;
import android.database.sqlite.SQLiteOpenHelper;
import android.database.sqlite.SQLiteQueryBuilder;
import android.database.sqlite.SQLiteStatement;
import android.net.Uri;
import android.os.Binder;
import android.os.Bundle;
import android.os.SystemClock;
import android.os.UserManager;
import android.provider.BaseColumns;
import android.provider.CallLog.Calls;
import android.provider.ContactsContract;
import android.provider.ContactsContract.AggregationExceptions;
import android.provider.ContactsContract.CommonDataKinds.Email;
import android.provider.ContactsContract.CommonDataKinds.GroupMembership;
import android.provider.ContactsContract.CommonDataKinds.Im;
import android.provider.ContactsContract.CommonDataKinds.Nickname;
import android.provider.ContactsContract.CommonDataKinds.Organization;
import android.provider.ContactsContract.CommonDataKinds.Phone;
import android.provider.ContactsContract.CommonDataKinds.SipAddress;
import android.provider.ContactsContract.CommonDataKinds.StructuredName;
import android.provider.ContactsContract.CommonDataKinds.StructuredPostal;
import android.provider.ContactsContract.Contacts;
import android.provider.ContactsContract.Contacts.Photo;
import android.provider.ContactsContract.Data;
import android.provider.ContactsContract.Directory;
import android.provider.ContactsContract.DisplayNameSources;
import android.provider.ContactsContract.DisplayPhoto;
import android.provider.ContactsContract.FullNameStyle;
import android.provider.ContactsContract.Groups;
import android.provider.ContactsContract.PhoneticNameStyle;
import android.provider.ContactsContract.PhotoFiles;
import android.provider.ContactsContract.PinnedPositions;
import android.provider.ContactsContract.RawContacts;
import android.provider.ContactsContract.Settings;
import android.provider.ContactsContract.StatusUpdates;
import android.provider.ContactsContract.StreamItemPhotos;
import android.provider.ContactsContract.StreamItems;
import android.provider.VoicemailContract;
import android.provider.VoicemailContract.Voicemails;
import android.telephony.PhoneNumberUtils;
import android.telephony.SubscriptionInfo;
import android.telephony.SubscriptionManager;
import android.text.TextUtils;
import android.text.util.Rfc822Token;
import android.text.util.Rfc822Tokenizer;
import android.util.Log;

import com.android.common.content.SyncStateContentProviderHelper;
import com.android.providers.contacts.aggregation.util.CommonNicknameCache;
import com.android.providers.contacts.database.ContactsTableUtil;
import com.android.providers.contacts.database.DeletedContactsTableUtil;
import com.android.providers.contacts.database.MoreDatabaseUtils;
import com.android.providers.contacts.util.NeededForTesting;
import com.google.android.collect.Sets;
import com.google.common.annotations.VisibleForTesting;

import libcore.icu.ICU;

import java.util.Locale;
import java.util.Set;
import java.util.concurrent.ConcurrentHashMap;

/**
 * Database helper for contacts. Designed as a singleton to make sure that all
 * {@link android.content.ContentProvider} users get the same reference.
 * Provides handy methods for maintaining package and mime-type lookup tables.
 */
public class ContactsDatabaseHelper extends SQLiteOpenHelper {

    /**
     * Contacts DB version ranges:
     * <pre>
     *   0-98    Cupcake/Donut
     *   100-199 Eclair
     *   200-299 Eclair-MR1
     *   300-349 Froyo
     *   350-399 Gingerbread
     *   400-499 Honeycomb
     *   500-549 Honeycomb-MR1
     *   550-599 Honeycomb-MR2
     *   600-699 Ice Cream Sandwich
     *   700-799 Jelly Bean
     *   800-899 Kitkat
     *   900-999 Lollipop
     *   1000-1099 M
     * </pre>
     */
    static final int DATABASE_VERSION = 1010;

    public interface Tables {
        public static final String CONTACTS = "contacts";
        public static final String DELETED_CONTACTS = "deleted_contacts";
        public static final String RAW_CONTACTS = "raw_contacts";
        public static final String STREAM_ITEMS = "stream_items";
        public static final String STREAM_ITEM_PHOTOS = "stream_item_photos";
        public static final String PHOTO_FILES = "photo_files";
        public static final String PACKAGES = "packages";
        public static final String MIMETYPES = "mimetypes";
        public static final String PHONE_LOOKUP = "phone_lookup";
        public static final String NAME_LOOKUP = "name_lookup";
        public static final String AGGREGATION_EXCEPTIONS = "agg_exceptions";
        public static final String SETTINGS = "settings";
        public static final String DATA = "data";
        public static final String GROUPS = "groups";
        public static final String PRESENCE = "presence";
        public static final String AGGREGATED_PRESENCE = "agg_presence";
        public static final String NICKNAME_LOOKUP = "nickname_lookup";
        public static final String CALLS = "calls";
        public static final String STATUS_UPDATES = "status_updates";
        public static final String PROPERTIES = "properties";
        public static final String ACCOUNTS = "accounts";
        public static final String VISIBLE_CONTACTS = "visible_contacts";
        public static final String DIRECTORIES = "directories";
        public static final String DEFAULT_DIRECTORY = "default_directory";
        public static final String SEARCH_INDEX = "search_index";
        public static final String VOICEMAIL_STATUS = "voicemail_status";
        public static final String PRE_AUTHORIZED_URIS = "pre_authorized_uris";

        // This list of tables contains auto-incremented sequences.
        public static final String[] SEQUENCE_TABLES = new String[] {
                CONTACTS,
                RAW_CONTACTS,
                STREAM_ITEMS,
                STREAM_ITEM_PHOTOS,
                PHOTO_FILES,
                DATA,
                GROUPS,
                CALLS,
                DIRECTORIES};

        /**
         * For {@link android.provider.ContactsContract.DataUsageFeedback}. The table structure
         * itself is not exposed outside.
         */
        public static final String DATA_USAGE_STAT = "data_usage_stat";

        public static final String DATA_JOIN_MIMETYPES = "data "
                + "JOIN mimetypes ON (data.mimetype_id = mimetypes._id)";

        public static final String DATA_JOIN_RAW_CONTACTS = "data "
                + "JOIN raw_contacts ON (data.raw_contact_id = raw_contacts._id)";

        // NOTE: If you want to refer to account name/type/data_set, AccountsColumns.CONCRETE_XXX
        // MUST be used, as upgraded raw_contacts may have the account info columns too.
        public static final String DATA_JOIN_MIMETYPE_RAW_CONTACTS = "data "
                + "JOIN mimetypes ON (data.mimetype_id = mimetypes._id) "
                + "JOIN raw_contacts ON (data.raw_contact_id = raw_contacts._id)"
                + " JOIN " + Tables.ACCOUNTS + " ON ("
                    + RawContactsColumns.CONCRETE_ACCOUNT_ID + "=" + AccountsColumns.CONCRETE_ID
                    + ")";

        // NOTE: This requires late binding of GroupMembership MIME-type
        // TODO Consolidate settings and accounts
        public static final String RAW_CONTACTS_JOIN_SETTINGS_DATA_GROUPS = Tables.RAW_CONTACTS
                + " JOIN " + Tables.ACCOUNTS + " ON ("
                +   RawContactsColumns.CONCRETE_ACCOUNT_ID + "=" + AccountsColumns.CONCRETE_ID
                    + ")"
                + "LEFT OUTER JOIN " + Tables.SETTINGS + " ON ("
                    + AccountsColumns.CONCRETE_ACCOUNT_NAME + "="
                        + SettingsColumns.CONCRETE_ACCOUNT_NAME + " AND "
                    + AccountsColumns.CONCRETE_ACCOUNT_TYPE + "="
                        + SettingsColumns.CONCRETE_ACCOUNT_TYPE + " AND "
                    + "((" + AccountsColumns.CONCRETE_DATA_SET + " IS NULL AND "
                            + SettingsColumns.CONCRETE_DATA_SET + " IS NULL) OR ("
                        + AccountsColumns.CONCRETE_DATA_SET + "="
                            + SettingsColumns.CONCRETE_DATA_SET + "))) "
                + "LEFT OUTER JOIN data ON (data.mimetype_id=? AND "
                    + "data.raw_contact_id = raw_contacts._id) "
                + "LEFT OUTER JOIN groups ON (groups._id = data." + GroupMembership.GROUP_ROW_ID
                + ")";

        // NOTE: This requires late binding of GroupMembership MIME-type
        // TODO Add missing DATA_SET join -- or just consolidate settings and accounts
        public static final String SETTINGS_JOIN_RAW_CONTACTS_DATA_MIMETYPES_CONTACTS = "settings "
                + "LEFT OUTER JOIN raw_contacts ON ("
                    + RawContactsColumns.CONCRETE_ACCOUNT_ID + "=(SELECT "
                        + AccountsColumns.CONCRETE_ID
                        + " FROM " + Tables.ACCOUNTS
                        + " WHERE "
                            + "(" + AccountsColumns.CONCRETE_ACCOUNT_NAME
                                + "=" + SettingsColumns.CONCRETE_ACCOUNT_NAME + ") AND "
                            + "(" + AccountsColumns.CONCRETE_ACCOUNT_TYPE
                                + "=" + SettingsColumns.CONCRETE_ACCOUNT_TYPE + ")))"
                + "LEFT OUTER JOIN data ON (data.mimetype_id=? AND "
                    + "data.raw_contact_id = raw_contacts._id) "
                + "LEFT OUTER JOIN contacts ON (raw_contacts.contact_id = contacts._id)";

        public static final String CONTACTS_JOIN_RAW_CONTACTS_DATA_FILTERED_BY_GROUPMEMBERSHIP =
                Tables.CONTACTS
                    + " INNER JOIN " + Tables.RAW_CONTACTS
                        + " ON (" + RawContactsColumns.CONCRETE_CONTACT_ID + "="
                            + ContactsColumns.CONCRETE_ID
                        + ")"
                    + " INNER JOIN " + Tables.DATA
                        + " ON (" + DataColumns.CONCRETE_DATA1 + "=" + GroupsColumns.CONCRETE_ID
                        + " AND "
                        + DataColumns.CONCRETE_RAW_CONTACT_ID + "=" + RawContactsColumns.CONCRETE_ID
                        + " AND "
                        + DataColumns.CONCRETE_MIMETYPE_ID + "="
                            + "(SELECT " + MimetypesColumns._ID
                            + " FROM " + Tables.MIMETYPES
                            + " WHERE "
                            + MimetypesColumns.CONCRETE_MIMETYPE + "="
                                + "'" + GroupMembership.CONTENT_ITEM_TYPE + "'"
                            + ")"
                        + ")";

        // NOTE: If you want to refer to account name/type/data_set, AccountsColumns.CONCRETE_XXX
        // MUST be used, as upgraded raw_contacts may have the account info columns too.
        public static final String DATA_JOIN_PACKAGES_MIMETYPES_RAW_CONTACTS_GROUPS = "data "
                + "JOIN mimetypes ON (data.mimetype_id = mimetypes._id) "
                + "JOIN raw_contacts ON (data.raw_contact_id = raw_contacts._id) "
                + " JOIN " + Tables.ACCOUNTS + " ON ("
                    + RawContactsColumns.CONCRETE_ACCOUNT_ID + "=" + AccountsColumns.CONCRETE_ID
                    + ")"
                + "LEFT OUTER JOIN packages ON (data.package_id = packages._id) "
                + "LEFT OUTER JOIN groups "
                + "  ON (mimetypes.mimetype='" + GroupMembership.CONTENT_ITEM_TYPE + "' "
                + "      AND groups._id = data." + GroupMembership.GROUP_ROW_ID + ") ";

        public static final String ACTIVITIES_JOIN_MIMETYPES = "activities "
                + "LEFT OUTER JOIN mimetypes ON (activities.mimetype_id = mimetypes._id)";

        public static final String ACTIVITIES_JOIN_PACKAGES_MIMETYPES_RAW_CONTACTS_CONTACTS =
                "activities "
                + "LEFT OUTER JOIN packages ON (activities.package_id = packages._id) "
                + "LEFT OUTER JOIN mimetypes ON (activities.mimetype_id = mimetypes._id) "
                + "LEFT OUTER JOIN raw_contacts ON (activities.author_contact_id = " +
                        "raw_contacts._id) "
                + "LEFT OUTER JOIN contacts ON (raw_contacts.contact_id = contacts._id)";

        public static final String NAME_LOOKUP_JOIN_RAW_CONTACTS = "name_lookup "
                + "INNER JOIN view_raw_contacts ON (name_lookup.raw_contact_id = "
                + "view_raw_contacts._id)";

        public static final String RAW_CONTACTS_JOIN_ACCOUNTS = Tables.RAW_CONTACTS
                + " JOIN " + Tables.ACCOUNTS + " ON ("
                + AccountsColumns.CONCRETE_ID + "=" + RawContactsColumns.CONCRETE_ACCOUNT_ID
                + ")";
    }

    public interface Joins {
        /**
         * Join string intended to be used with the GROUPS table/view.  The main table must be named
         * as "groups".
         *
         * Adds the "group_member_count column" to the query, which will be null if a group has
         * no members.  Use ifnull(group_member_count, 0) if 0 is needed instead.
         */
        public static final String GROUP_MEMBER_COUNT =
                " LEFT OUTER JOIN (SELECT "
                        + "data.data1 AS member_count_group_id, "
                        + "COUNT(data.raw_contact_id) AS group_member_count "
                    + "FROM data "
                    + "WHERE "
                        + "data.mimetype_id = (SELECT _id FROM mimetypes WHERE "
                            + "mimetypes.mimetype = '" + GroupMembership.CONTENT_ITEM_TYPE + "')"
                    + "GROUP BY member_count_group_id) AS member_count_table" // End of inner query
                + " ON (groups._id = member_count_table.member_count_group_id)";
    }

    public interface Views {
        public static final String DATA = "view_data";
        public static final String RAW_CONTACTS = "view_raw_contacts";
        public static final String CONTACTS = "view_contacts";
        public static final String ENTITIES = "view_entities";
        public static final String RAW_ENTITIES = "view_raw_entities";
        public static final String GROUPS = "view_groups";
        public static final String DATA_USAGE_STAT = "view_data_usage_stat";
        public static final String STREAM_ITEMS = "view_stream_items";
    }

    public interface Projections {
        String[] ID = new String[] {BaseColumns._ID};
        String[] LITERAL_ONE = new String[] {"1"};
    }

    /**
     * Property names for {@link ContactsDatabaseHelper#getProperty} and
     * {@link ContactsDatabaseHelper#setProperty}.
     */
    public interface DbProperties {
        String DIRECTORY_SCAN_COMPLETE = "directoryScanComplete";
        String AGGREGATION_ALGORITHM = "aggregation_v2";
        String KNOWN_ACCOUNTS = "known_accounts";
        String ICU_VERSION = "icu_version";
        String LOCALE = "locale";
        String DATABASE_TIME_CREATED = "database_time_created";
        String CALL_LOG_LAST_SYNCED = "call_log_last_synced";
    }

    public interface Clauses {
        final String HAVING_NO_GROUPS = "COUNT(" + DataColumns.CONCRETE_GROUP_ID + ") == 0";

        final String GROUP_BY_ACCOUNT_CONTACT_ID = SettingsColumns.CONCRETE_ACCOUNT_NAME + ","
                + SettingsColumns.CONCRETE_ACCOUNT_TYPE + "," + RawContacts.CONTACT_ID;

        String LOCAL_ACCOUNT_ID =
                "(SELECT " + AccountsColumns._ID +
                " FROM " + Tables.ACCOUNTS +
                " WHERE " +
                    AccountsColumns.ACCOUNT_NAME + " IS NULL AND " +
                    AccountsColumns.ACCOUNT_TYPE + " IS NULL AND " +
                    AccountsColumns.DATA_SET + " IS NULL)";

        final String RAW_CONTACT_IS_LOCAL = RawContactsColumns.CONCRETE_ACCOUNT_ID
                + "=" + LOCAL_ACCOUNT_ID;

        final String ZERO_GROUP_MEMBERSHIPS = "COUNT(" + GroupsColumns.CONCRETE_ID + ")=0";

        final String OUTER_RAW_CONTACTS = "outer_raw_contacts";
        final String OUTER_RAW_CONTACTS_ID = OUTER_RAW_CONTACTS + "." + RawContacts._ID;

        final String CONTACT_IS_VISIBLE =
                "SELECT " +
                    "MAX((SELECT (CASE WHEN " +
                        "(CASE" +
                            " WHEN " + RAW_CONTACT_IS_LOCAL +
                            " THEN 1 " +
                            " WHEN " + ZERO_GROUP_MEMBERSHIPS +
                            " THEN " + Settings.UNGROUPED_VISIBLE +
                            " ELSE MAX(" + Groups.GROUP_VISIBLE + ")" +
                         "END)=1 THEN 1 ELSE 0 END)" +
                " FROM " + Tables.RAW_CONTACTS_JOIN_SETTINGS_DATA_GROUPS +
                " WHERE " + RawContactsColumns.CONCRETE_ID + "=" + OUTER_RAW_CONTACTS_ID + "))" +
                " FROM " + Tables.RAW_CONTACTS + " AS " + OUTER_RAW_CONTACTS +
                " WHERE " + RawContacts.CONTACT_ID + "=" + ContactsColumns.CONCRETE_ID +
                " GROUP BY " + RawContacts.CONTACT_ID;

        final String GROUP_HAS_ACCOUNT_AND_SOURCE_ID = Groups.SOURCE_ID + "=? AND "
                + GroupsColumns.ACCOUNT_ID + "=?";

        public static final String CONTACT_VISIBLE =
            "EXISTS (SELECT _id FROM " + Tables.VISIBLE_CONTACTS
                + " WHERE " + Tables.CONTACTS +"." + Contacts._ID
                        + "=" + Tables.VISIBLE_CONTACTS +"." + Contacts._ID + ")";

        public static final String CONTACT_IN_DEFAULT_DIRECTORY =
                "EXISTS (SELECT _id FROM " + Tables.DEFAULT_DIRECTORY
                        + " WHERE " + Tables.CONTACTS +"." + Contacts._ID
                        + "=" + Tables.DEFAULT_DIRECTORY +"." + Contacts._ID + ")";
    }

    public interface ContactsColumns {
        public static final String LAST_STATUS_UPDATE_ID = "status_update_id";

        public static final String CONCRETE_ID = Tables.CONTACTS + "." + BaseColumns._ID;

        public static final String CONCRETE_PHOTO_FILE_ID = Tables.CONTACTS + "."
                + Contacts.PHOTO_FILE_ID;
        public static final String CONCRETE_TIMES_CONTACTED = Tables.CONTACTS + "."
                + Contacts.TIMES_CONTACTED;
        public static final String CONCRETE_LAST_TIME_CONTACTED = Tables.CONTACTS + "."
                + Contacts.LAST_TIME_CONTACTED;
        public static final String CONCRETE_STARRED = Tables.CONTACTS + "." + Contacts.STARRED;
        public static final String CONCRETE_PINNED = Tables.CONTACTS + "." + Contacts.PINNED;
        public static final String CONCRETE_CUSTOM_RINGTONE = Tables.CONTACTS + "."
                + Contacts.CUSTOM_RINGTONE;
        public static final String CONCRETE_SEND_TO_VOICEMAIL = Tables.CONTACTS + "."
                + Contacts.SEND_TO_VOICEMAIL;
        public static final String CONCRETE_LOOKUP_KEY = Tables.CONTACTS + "."
                + Contacts.LOOKUP_KEY;
        public static final String CONCRETE_CONTACT_LAST_UPDATED_TIMESTAMP = Tables.CONTACTS + "."
                + Contacts.CONTACT_LAST_UPDATED_TIMESTAMP;
        public static final String PHONEBOOK_LABEL_PRIMARY = "phonebook_label";
        public static final String PHONEBOOK_BUCKET_PRIMARY = "phonebook_bucket";
        public static final String PHONEBOOK_LABEL_ALTERNATIVE = "phonebook_label_alt";
        public static final String PHONEBOOK_BUCKET_ALTERNATIVE = "phonebook_bucket_alt";
    }

    public interface RawContactsColumns {
        public static final String CONCRETE_ID =
                Tables.RAW_CONTACTS + "." + BaseColumns._ID;

        public static final String ACCOUNT_ID = "account_id";
        public static final String CONCRETE_ACCOUNT_ID = Tables.RAW_CONTACTS + "." + ACCOUNT_ID;
        public static final String CONCRETE_SOURCE_ID =
                Tables.RAW_CONTACTS + "." + RawContacts.SOURCE_ID;
        public static final String CONCRETE_BACKUP_ID =
                Tables.RAW_CONTACTS + "." + RawContacts.BACKUP_ID;
        public static final String CONCRETE_VERSION =
                Tables.RAW_CONTACTS + "." + RawContacts.VERSION;
        public static final String CONCRETE_DIRTY =
                Tables.RAW_CONTACTS + "." + RawContacts.DIRTY;
        public static final String CONCRETE_DELETED =
                Tables.RAW_CONTACTS + "." + RawContacts.DELETED;
        public static final String CONCRETE_SYNC1 =
                Tables.RAW_CONTACTS + "." + RawContacts.SYNC1;
        public static final String CONCRETE_SYNC2 =
                Tables.RAW_CONTACTS + "." + RawContacts.SYNC2;
        public static final String CONCRETE_SYNC3 =
                Tables.RAW_CONTACTS + "." + RawContacts.SYNC3;
        public static final String CONCRETE_SYNC4 =
                Tables.RAW_CONTACTS + "." + RawContacts.SYNC4;
        public static final String CONCRETE_CUSTOM_RINGTONE =
                Tables.RAW_CONTACTS + "." + RawContacts.CUSTOM_RINGTONE;
        public static final String CONCRETE_SEND_TO_VOICEMAIL =
                Tables.RAW_CONTACTS + "." + RawContacts.SEND_TO_VOICEMAIL;
        public static final String CONCRETE_LAST_TIME_CONTACTED =
                Tables.RAW_CONTACTS + "." + RawContacts.LAST_TIME_CONTACTED;
        public static final String CONCRETE_TIMES_CONTACTED =
                Tables.RAW_CONTACTS + "." + RawContacts.TIMES_CONTACTED;
        public static final String CONCRETE_STARRED =
                Tables.RAW_CONTACTS + "." + RawContacts.STARRED;
        public static final String CONCRETE_PINNED =
                Tables.RAW_CONTACTS + "." + RawContacts.PINNED;

        public static final String DISPLAY_NAME = RawContacts.DISPLAY_NAME_PRIMARY;
        public static final String DISPLAY_NAME_SOURCE = RawContacts.DISPLAY_NAME_SOURCE;
        public static final String AGGREGATION_NEEDED = "aggregation_needed";

        public static final String CONCRETE_DISPLAY_NAME =
                Tables.RAW_CONTACTS + "." + DISPLAY_NAME;
        public static final String CONCRETE_CONTACT_ID =
                Tables.RAW_CONTACTS + "." + RawContacts.CONTACT_ID;
        public static final String PHONEBOOK_LABEL_PRIMARY =
            ContactsColumns.PHONEBOOK_LABEL_PRIMARY;
        public static final String PHONEBOOK_BUCKET_PRIMARY =
            ContactsColumns.PHONEBOOK_BUCKET_PRIMARY;
        public static final String PHONEBOOK_LABEL_ALTERNATIVE =
            ContactsColumns.PHONEBOOK_LABEL_ALTERNATIVE;
        public static final String PHONEBOOK_BUCKET_ALTERNATIVE =
            ContactsColumns.PHONEBOOK_BUCKET_ALTERNATIVE;

        /**
         * This column is no longer used, but we keep it in the table so an upgraded database
         * will look the same as a new database. This reduces the chance of OEMs adding a second
         * column with the same name.
         */
        public static final String NAME_VERIFIED_OBSOLETE = "name_verified";
    }

    public interface ViewRawContactsColumns {
        String CONCRETE_ACCOUNT_NAME = Views.RAW_CONTACTS + "." + RawContacts.ACCOUNT_NAME;
        String CONCRETE_ACCOUNT_TYPE = Views.RAW_CONTACTS + "." + RawContacts.ACCOUNT_TYPE;
        String CONCRETE_DATA_SET = Views.RAW_CONTACTS + "." + RawContacts.DATA_SET;
    }

    public interface DataColumns {
        public static final String PACKAGE_ID = "package_id";
        public static final String MIMETYPE_ID = "mimetype_id";

        public static final String CONCRETE_ID = Tables.DATA + "." + BaseColumns._ID;
        public static final String CONCRETE_MIMETYPE_ID = Tables.DATA + "." + MIMETYPE_ID;
        public static final String CONCRETE_RAW_CONTACT_ID = Tables.DATA + "."
                + Data.RAW_CONTACT_ID;
        public static final String CONCRETE_GROUP_ID = Tables.DATA + "."
                + GroupMembership.GROUP_ROW_ID;

        public static final String CONCRETE_DATA1 = Tables.DATA + "." + Data.DATA1;
        public static final String CONCRETE_DATA2 = Tables.DATA + "." + Data.DATA2;
        public static final String CONCRETE_DATA3 = Tables.DATA + "." + Data.DATA3;
        public static final String CONCRETE_DATA4 = Tables.DATA + "." + Data.DATA4;
        public static final String CONCRETE_DATA5 = Tables.DATA + "." + Data.DATA5;
        public static final String CONCRETE_DATA6 = Tables.DATA + "." + Data.DATA6;
        public static final String CONCRETE_DATA7 = Tables.DATA + "." + Data.DATA7;
        public static final String CONCRETE_DATA8 = Tables.DATA + "." + Data.DATA8;
        public static final String CONCRETE_DATA9 = Tables.DATA + "." + Data.DATA9;
        public static final String CONCRETE_DATA10 = Tables.DATA + "." + Data.DATA10;
        public static final String CONCRETE_DATA11 = Tables.DATA + "." + Data.DATA11;
        public static final String CONCRETE_DATA12 = Tables.DATA + "." + Data.DATA12;
        public static final String CONCRETE_DATA13 = Tables.DATA + "." + Data.DATA13;
        public static final String CONCRETE_DATA14 = Tables.DATA + "." + Data.DATA14;
        public static final String CONCRETE_DATA15 = Tables.DATA + "." + Data.DATA15;
        public static final String CONCRETE_IS_PRIMARY = Tables.DATA + "." + Data.IS_PRIMARY;
        public static final String CONCRETE_PACKAGE_ID = Tables.DATA + "." + PACKAGE_ID;
    }

    // Used only for legacy API support.
    public interface ExtensionsColumns {
        public static final String NAME = Data.DATA1;
        public static final String VALUE = Data.DATA2;
    }

    public interface GroupMembershipColumns {
        public static final String RAW_CONTACT_ID = Data.RAW_CONTACT_ID;
        public static final String GROUP_ROW_ID = GroupMembership.GROUP_ROW_ID;
    }

    public interface GroupsColumns {
        public static final String PACKAGE_ID = "package_id";
        public static final String CONCRETE_PACKAGE_ID = Tables.GROUPS + "." + PACKAGE_ID;

        public static final String CONCRETE_ID = Tables.GROUPS + "." + BaseColumns._ID;
        public static final String CONCRETE_SOURCE_ID = Tables.GROUPS + "." + Groups.SOURCE_ID;

        public static final String ACCOUNT_ID = "account_id";
        public static final String CONCRETE_ACCOUNT_ID = Tables.GROUPS + "." + ACCOUNT_ID;
    }

    public interface ViewGroupsColumns {
        String CONCRETE_ACCOUNT_NAME = Views.GROUPS + "." + Groups.ACCOUNT_NAME;
        String CONCRETE_ACCOUNT_TYPE = Views.GROUPS + "." + Groups.ACCOUNT_TYPE;
        String CONCRETE_DATA_SET = Views.GROUPS + "." + Groups.DATA_SET;
    }

    public interface ActivitiesColumns {
        public static final String PACKAGE_ID = "package_id";
        public static final String MIMETYPE_ID = "mimetype_id";
    }

    public interface PhoneLookupColumns {
        public static final String _ID = BaseColumns._ID;
        public static final String DATA_ID = "data_id";
        public static final String RAW_CONTACT_ID = "raw_contact_id";
        public static final String NORMALIZED_NUMBER = "normalized_number";
        public static final String MIN_MATCH = "min_match";
    }

    public interface NameLookupColumns {
        public static final String RAW_CONTACT_ID = "raw_contact_id";
        public static final String DATA_ID = "data_id";
        public static final String NORMALIZED_NAME = "normalized_name";
        public static final String NAME_TYPE = "name_type";
    }

    public interface PackagesColumns {
        public static final String _ID = BaseColumns._ID;
        public static final String PACKAGE = "package";

        public static final String CONCRETE_ID = Tables.PACKAGES + "." + _ID;
    }

    public interface MimetypesColumns {
        public static final String _ID = BaseColumns._ID;
        public static final String MIMETYPE = "mimetype";

        public static final String CONCRETE_ID = Tables.MIMETYPES + "." + BaseColumns._ID;
        public static final String CONCRETE_MIMETYPE = Tables.MIMETYPES + "." + MIMETYPE;
    }

    public interface AggregationExceptionColumns {
        public static final String _ID = BaseColumns._ID;
    }

    public interface NicknameLookupColumns {
        public static final String NAME = "name";
        public static final String CLUSTER = "cluster";
    }

    public interface SettingsColumns {
        public static final String CONCRETE_ACCOUNT_NAME = Tables.SETTINGS + "."
                + Settings.ACCOUNT_NAME;
        public static final String CONCRETE_ACCOUNT_TYPE = Tables.SETTINGS + "."
                + Settings.ACCOUNT_TYPE;
        public static final String CONCRETE_DATA_SET = Tables.SETTINGS + "."
                + Settings.DATA_SET;
    }

    public interface PresenceColumns {
        String RAW_CONTACT_ID = "presence_raw_contact_id";
        String CONTACT_ID = "presence_contact_id";
    }

    public interface AggregatedPresenceColumns {
        String CONTACT_ID = "presence_contact_id";
        String CONCRETE_CONTACT_ID = Tables.AGGREGATED_PRESENCE + "." + CONTACT_ID;
    }

    public interface StatusUpdatesColumns {
        String DATA_ID = "status_update_data_id";

        String CONCRETE_DATA_ID = Tables.STATUS_UPDATES + "." + DATA_ID;

        String CONCRETE_PRESENCE = Tables.STATUS_UPDATES + "." + StatusUpdates.PRESENCE;
        String CONCRETE_STATUS = Tables.STATUS_UPDATES + "." + StatusUpdates.STATUS;
        String CONCRETE_STATUS_TIMESTAMP = Tables.STATUS_UPDATES + "."
                + StatusUpdates.STATUS_TIMESTAMP;
        String CONCRETE_STATUS_RES_PACKAGE = Tables.STATUS_UPDATES + "."
                + StatusUpdates.STATUS_RES_PACKAGE;
        String CONCRETE_STATUS_LABEL = Tables.STATUS_UPDATES + "." + StatusUpdates.STATUS_LABEL;
        String CONCRETE_STATUS_ICON = Tables.STATUS_UPDATES + "." + StatusUpdates.STATUS_ICON;
    }

    public interface ContactsStatusUpdatesColumns {
        String ALIAS = "contacts_" + Tables.STATUS_UPDATES;

        String CONCRETE_DATA_ID = ALIAS + "." + StatusUpdatesColumns.DATA_ID;

        String CONCRETE_PRESENCE = ALIAS + "." + StatusUpdates.PRESENCE;
        String CONCRETE_STATUS = ALIAS + "." + StatusUpdates.STATUS;
        String CONCRETE_STATUS_TIMESTAMP = ALIAS + "." + StatusUpdates.STATUS_TIMESTAMP;
        String CONCRETE_STATUS_RES_PACKAGE = ALIAS + "." + StatusUpdates.STATUS_RES_PACKAGE;
        String CONCRETE_STATUS_LABEL = ALIAS + "." + StatusUpdates.STATUS_LABEL;
        String CONCRETE_STATUS_ICON = ALIAS + "." + StatusUpdates.STATUS_ICON;
    }

    public interface StreamItemsColumns {
        final String CONCRETE_ID = Tables.STREAM_ITEMS + "." + BaseColumns._ID;
        final String CONCRETE_RAW_CONTACT_ID =
                Tables.STREAM_ITEMS + "." + StreamItems.RAW_CONTACT_ID;
        final String CONCRETE_PACKAGE = Tables.STREAM_ITEMS + "." + StreamItems.RES_PACKAGE;
        final String CONCRETE_ICON = Tables.STREAM_ITEMS + "." + StreamItems.RES_ICON;
        final String CONCRETE_LABEL = Tables.STREAM_ITEMS + "." + StreamItems.RES_LABEL;
        final String CONCRETE_TEXT = Tables.STREAM_ITEMS + "." + StreamItems.TEXT;
        final String CONCRETE_TIMESTAMP = Tables.STREAM_ITEMS + "." + StreamItems.TIMESTAMP;
        final String CONCRETE_COMMENTS = Tables.STREAM_ITEMS + "." + StreamItems.COMMENTS;
        final String CONCRETE_SYNC1 = Tables.STREAM_ITEMS + "." + StreamItems.SYNC1;
        final String CONCRETE_SYNC2 = Tables.STREAM_ITEMS + "." + StreamItems.SYNC2;
        final String CONCRETE_SYNC3 = Tables.STREAM_ITEMS + "." + StreamItems.SYNC3;
        final String CONCRETE_SYNC4 = Tables.STREAM_ITEMS + "." + StreamItems.SYNC4;
    }

    public interface StreamItemPhotosColumns {
        final String CONCRETE_ID = Tables.STREAM_ITEM_PHOTOS + "." + BaseColumns._ID;
        final String CONCRETE_STREAM_ITEM_ID = Tables.STREAM_ITEM_PHOTOS + "."
                + StreamItemPhotos.STREAM_ITEM_ID;
        final String CONCRETE_SORT_INDEX =
                Tables.STREAM_ITEM_PHOTOS + "." + StreamItemPhotos.SORT_INDEX;
        final String CONCRETE_PHOTO_FILE_ID = Tables.STREAM_ITEM_PHOTOS + "."
                + StreamItemPhotos.PHOTO_FILE_ID;
        final String CONCRETE_SYNC1 = Tables.STREAM_ITEM_PHOTOS + "." + StreamItemPhotos.SYNC1;
        final String CONCRETE_SYNC2 = Tables.STREAM_ITEM_PHOTOS + "." + StreamItemPhotos.SYNC2;
        final String CONCRETE_SYNC3 = Tables.STREAM_ITEM_PHOTOS + "." + StreamItemPhotos.SYNC3;
        final String CONCRETE_SYNC4 = Tables.STREAM_ITEM_PHOTOS + "." + StreamItemPhotos.SYNC4;
    }

    public interface PhotoFilesColumns {
        String CONCRETE_ID = Tables.PHOTO_FILES + "." + BaseColumns._ID;
        String CONCRETE_HEIGHT = Tables.PHOTO_FILES + "." + PhotoFiles.HEIGHT;
        String CONCRETE_WIDTH = Tables.PHOTO_FILES + "." + PhotoFiles.WIDTH;
        String CONCRETE_FILESIZE = Tables.PHOTO_FILES + "." + PhotoFiles.FILESIZE;
    }

    public interface PropertiesColumns {
        String PROPERTY_KEY = "property_key";
        String PROPERTY_VALUE = "property_value";
    }

    public interface AccountsColumns extends BaseColumns {
        String CONCRETE_ID = Tables.ACCOUNTS + "." + BaseColumns._ID;

        String ACCOUNT_NAME = RawContacts.ACCOUNT_NAME;
        String ACCOUNT_TYPE = RawContacts.ACCOUNT_TYPE;
        String DATA_SET = RawContacts.DATA_SET;

        String CONCRETE_ACCOUNT_NAME = Tables.ACCOUNTS + "." + ACCOUNT_NAME;
        String CONCRETE_ACCOUNT_TYPE = Tables.ACCOUNTS + "." + ACCOUNT_TYPE;
        String CONCRETE_DATA_SET = Tables.ACCOUNTS + "." + DATA_SET;
    }

    public interface DirectoryColumns {
        public static final String TYPE_RESOURCE_NAME = "typeResourceName";
    }

    public interface SearchIndexColumns {
        public static final String CONTACT_ID = "contact_id";
        public static final String CONTENT = "content";
        public static final String NAME = "name";
        public static final String TOKENS = "tokens";
    }

    public interface PreAuthorizedUris {
        public static final String _ID = BaseColumns._ID;
        public static final String URI = "uri";
        public static final String EXPIRATION = "expiration";
    }

    /**
     * Private table for calculating per-contact-method ranking.
     */
    public interface DataUsageStatColumns {
        /** type: INTEGER (long) */
        public static final String _ID = "stat_id";
        public static final String CONCRETE_ID = Tables.DATA_USAGE_STAT + "." + _ID;

        /** type: INTEGER (long) */
        public static final String DATA_ID = "data_id";
        public static final String CONCRETE_DATA_ID = Tables.DATA_USAGE_STAT + "." + DATA_ID;

        /** type: INTEGER (long) */
        public static final String LAST_TIME_USED = "last_time_used";
        public static final String CONCRETE_LAST_TIME_USED =
                Tables.DATA_USAGE_STAT + "." + LAST_TIME_USED;

        /** type: INTEGER */
        public static final String TIMES_USED = "times_used";
        public static final String CONCRETE_TIMES_USED =
                Tables.DATA_USAGE_STAT + "." + TIMES_USED;

        /** type: INTEGER */
        public static final String USAGE_TYPE_INT = "usage_type";
        public static final String CONCRETE_USAGE_TYPE =
                Tables.DATA_USAGE_STAT + "." + USAGE_TYPE_INT;

        /**
         * Integer values for USAGE_TYPE.
         *
         * @see android.provider.ContactsContract.DataUsageFeedback#USAGE_TYPE
         */
        public static final int USAGE_TYPE_INT_CALL = 0;
        public static final int USAGE_TYPE_INT_LONG_TEXT = 1;
        public static final int USAGE_TYPE_INT_SHORT_TEXT = 2;
    }

    private  interface EmailQuery {
        public static final String TABLE = Tables.DATA;

        public static final String SELECTION =
                DataColumns.MIMETYPE_ID + "=? AND " + Data.DATA1 + " NOT NULL";

        public static final String COLUMNS[] = {
                Email._ID,
                Email.RAW_CONTACT_ID,
                Email.ADDRESS};

        public static final int ID = 0;
        public static final int RAW_CONTACT_ID = 1;
        public static final int ADDRESS = 2;
    }

    private interface Upgrade303Query {
        public static final String TABLE = Tables.DATA;

        public static final String SELECTION =
                DataColumns.MIMETYPE_ID + "=?" +
                    " AND " + Data._ID + " NOT IN " +
                    "(SELECT " + NameLookupColumns.DATA_ID + " FROM " + Tables.NAME_LOOKUP + ")" +
                    " AND " + Data.DATA1 + " NOT NULL";

        public static final String COLUMNS[] = {
                Data._ID,
                Data.RAW_CONTACT_ID,
                Data.DATA1,
        };

        public static final int ID = 0;
        public static final int RAW_CONTACT_ID = 1;
        public static final int DATA1 = 2;
    }

    private interface StructuredNameQuery {
        public static final String TABLE = Tables.DATA;

        public static final String SELECTION =
                DataColumns.MIMETYPE_ID + "=? AND " + Data.DATA1 + " NOT NULL";

        public static final String COLUMNS[] = {
                StructuredName._ID,
                StructuredName.RAW_CONTACT_ID,
                StructuredName.DISPLAY_NAME,
        };

        public static final int ID = 0;
        public static final int RAW_CONTACT_ID = 1;
        public static final int DISPLAY_NAME = 2;
    }

    private interface NicknameQuery {
        public static final String TABLE = Tables.DATA;

        public static final String SELECTION =
                DataColumns.MIMETYPE_ID + "=? AND " + Data.DATA1 + " NOT NULL";

        public static final String COLUMNS[] = {
                Nickname._ID,
                Nickname.RAW_CONTACT_ID,
                Nickname.NAME};

        public static final int ID = 0;
        public static final int RAW_CONTACT_ID = 1;
        public static final int NAME = 2;
    }

    private interface StructName205Query {
        String TABLE = Tables.DATA_JOIN_RAW_CONTACTS;
        String COLUMNS[] = {
                DataColumns.CONCRETE_ID,
                Data.RAW_CONTACT_ID,
                RawContacts.DISPLAY_NAME_SOURCE,
                RawContacts.DISPLAY_NAME_PRIMARY,
                StructuredName.PREFIX,
                StructuredName.GIVEN_NAME,
                StructuredName.MIDDLE_NAME,
                StructuredName.FAMILY_NAME,
                StructuredName.SUFFIX,
                StructuredName.PHONETIC_FAMILY_NAME,
                StructuredName.PHONETIC_MIDDLE_NAME,
                StructuredName.PHONETIC_GIVEN_NAME,
        };

        int ID = 0;
        int RAW_CONTACT_ID = 1;
        int DISPLAY_NAME_SOURCE = 2;
        int DISPLAY_NAME = 3;
        int PREFIX = 4;
        int GIVEN_NAME = 5;
        int MIDDLE_NAME = 6;
        int FAMILY_NAME = 7;
        int SUFFIX = 8;
        int PHONETIC_FAMILY_NAME = 9;
        int PHONETIC_MIDDLE_NAME = 10;
        int PHONETIC_GIVEN_NAME = 11;
    }

    private interface RawContactNameQuery {
        public static final String RAW_SQL =
                "SELECT "
                        + DataColumns.MIMETYPE_ID + ","
                        + Data.IS_PRIMARY + ","
                        + Data.DATA1 + ","
                        + Data.DATA2 + ","
                        + Data.DATA3 + ","
                        + Data.DATA4 + ","
                        + Data.DATA5 + ","
                        + Data.DATA6 + ","
                        + Data.DATA7 + ","
                        + Data.DATA8 + ","
                        + Data.DATA9 + ","
                        + Data.DATA10 + ","
                        + Data.DATA11 +
                " FROM " + Tables.DATA +
                " WHERE " + Data.RAW_CONTACT_ID + "=?" +
                        " AND (" + Data.DATA1 + " NOT NULL OR " +
                                Data.DATA8 + " NOT NULL OR " +
                                Data.DATA9 + " NOT NULL OR " +
                                Data.DATA10 + " NOT NULL OR " +  // Phonetic name not empty
                                Organization.TITLE + " NOT NULL)";

        public static final int MIMETYPE = 0;
        public static final int IS_PRIMARY = 1;
        public static final int DATA1 = 2;
        public static final int GIVEN_NAME = 3;                         // data2
        public static final int FAMILY_NAME = 4;                        // data3
        public static final int PREFIX = 5;                             // data4
        public static final int TITLE = 5;                              // data4
        public static final int MIDDLE_NAME = 6;                        // data5
        public static final int SUFFIX = 7;                             // data6
        public static final int PHONETIC_GIVEN_NAME = 8;                // data7
        public static final int PHONETIC_MIDDLE_NAME = 9;               // data8
        public static final int ORGANIZATION_PHONETIC_NAME = 9;         // data8
        public static final int PHONETIC_FAMILY_NAME = 10;              // data9
        public static final int FULL_NAME_STYLE = 11;                   // data10
        public static final int ORGANIZATION_PHONETIC_NAME_STYLE = 11;  // data10
        public static final int PHONETIC_NAME_STYLE = 12;               // data11
    }

    private interface Organization205Query {
        String TABLE = Tables.DATA_JOIN_RAW_CONTACTS;
        String COLUMNS[] = {
                DataColumns.CONCRETE_ID,
                Data.RAW_CONTACT_ID,
                Organization.COMPANY,
                Organization.PHONETIC_NAME,
        };

        int ID = 0;
        int RAW_CONTACT_ID = 1;
        int COMPANY = 2;
        int PHONETIC_NAME = 3;
    }

    public final static class NameLookupType {
        public static final int NAME_EXACT = 0;
        public static final int NAME_VARIANT = 1;
        public static final int NAME_COLLATION_KEY = 2;
        public static final int NICKNAME = 3;
        public static final int EMAIL_BASED_NICKNAME = 4;

        // The highest name-lookup type plus one.
        public static final int TYPE_COUNT = 5;

        public static boolean isBasedOnStructuredName(int nameLookupType) {
            return nameLookupType == NameLookupType.NAME_EXACT
                    || nameLookupType == NameLookupType.NAME_VARIANT
                    || nameLookupType == NameLookupType.NAME_COLLATION_KEY;
        }
    }

    private class StructuredNameLookupBuilder extends NameLookupBuilder {
        // NOTE(gilad): Is in intentional that we don't use the declaration on L960?
        private final SQLiteStatement mNameLookupInsert;
        private final CommonNicknameCache mCommonNicknameCache;

        public StructuredNameLookupBuilder(NameSplitter splitter,
                CommonNicknameCache commonNicknameCache, SQLiteStatement nameLookupInsert) {

            super(splitter);
            this.mCommonNicknameCache = commonNicknameCache;
            this.mNameLookupInsert = nameLookupInsert;
        }

        @Override
        protected void insertNameLookup(
                long rawContactId, long dataId, int lookupType, String name) {

            if (!TextUtils.isEmpty(name)) {
                ContactsDatabaseHelper.this.insertNormalizedNameLookup(
                        mNameLookupInsert, rawContactId, dataId, lookupType, name);
            }
        }

        @Override
        protected String[] getCommonNicknameClusters(String normalizedName) {
            return mCommonNicknameCache.getCommonNicknameClusters(normalizedName);
        }
    }

    private static final String TAG = "ContactsDatabaseHelper";

    private static final String DATABASE_NAME = "contacts2.db";
    private static final String DATABASE_PRESENCE = "presence_db";

    private static ContactsDatabaseHelper sSingleton = null;

    /** In-memory cache of previously found MIME-type mappings */
    @VisibleForTesting
    final ConcurrentHashMap<String, Long> mMimetypeCache = new ConcurrentHashMap<>();

    /** In-memory cache the packages table */
    @VisibleForTesting
    final ConcurrentHashMap<String, Long> mPackageCache = new ConcurrentHashMap<>();

    private final Context mContext;
    private final boolean mDatabaseOptimizationEnabled;
    private final SyncStateContentProviderHelper mSyncState;
    private final CountryMonitor mCountryMonitor;

    private long mMimeTypeIdEmail;
    private long mMimeTypeIdIm;
    private long mMimeTypeIdNickname;
    private long mMimeTypeIdOrganization;
    private long mMimeTypeIdPhone;
    private long mMimeTypeIdSip;
    private long mMimeTypeIdStructuredName;
    private long mMimeTypeIdStructuredPostal;

    /** Compiled statements for querying and inserting mappings */
    private SQLiteStatement mContactIdQuery;
    private SQLiteStatement mAggregationModeQuery;
    private SQLiteStatement mDataMimetypeQuery;

    /** Precompiled SQL statement for setting a data record to the primary. */
    private SQLiteStatement mSetPrimaryStatement;
    /** Precompiled SQL statement for setting a data record to the super primary. */
    private SQLiteStatement mSetSuperPrimaryStatement;
    /** Precompiled SQL statement for clearing super primary of a single record. */
    private SQLiteStatement mClearSuperPrimaryStatement;
    /** Precompiled SQL statement for updating a contact display name */
    private SQLiteStatement mRawContactDisplayNameUpdate;

    private SQLiteStatement mNameLookupInsert;
    private SQLiteStatement mNameLookupDelete;
    private SQLiteStatement mStatusUpdateAutoTimestamp;
    private SQLiteStatement mStatusUpdateInsert;
    private SQLiteStatement mStatusUpdateReplace;
    private SQLiteStatement mStatusAttributionUpdate;
    private SQLiteStatement mStatusUpdateDelete;
    private SQLiteStatement mResetNameVerifiedForOtherRawContacts;
    private SQLiteStatement mContactInDefaultDirectoryQuery;

    private StringBuilder mSb = new StringBuilder();

    private boolean mUseStrictPhoneNumberComparison;

    private String[] mSelectionArgs1 = new String[1];
    private NameSplitter.Name mName = new NameSplitter.Name();
    private CharArrayBuffer mCharArrayBuffer = new CharArrayBuffer(128);
    private NameSplitter mNameSplitter;

    public static synchronized ContactsDatabaseHelper getInstance(Context context) {
        if (sSingleton == null) {
            sSingleton = new ContactsDatabaseHelper(context, DATABASE_NAME, true);
        }
        return sSingleton;
    }

    /**
     * Returns a new instance for unit tests.
     */
    @NeededForTesting
    static ContactsDatabaseHelper getNewInstanceForTest(Context context) {
        return new ContactsDatabaseHelper(context, null, false);
    }

    protected ContactsDatabaseHelper(
            Context context, String databaseName, boolean optimizationEnabled) {
        super(context, databaseName, null, DATABASE_VERSION);
        mDatabaseOptimizationEnabled = optimizationEnabled;
        Resources resources = context.getResources();

        mContext = context;
        mSyncState = new SyncStateContentProviderHelper();
        mCountryMonitor = new CountryMonitor(context);
        mUseStrictPhoneNumberComparison = resources.getBoolean(
                com.android.internal.R.bool.config_use_strict_phone_number_comparation);
    }

    public SQLiteDatabase getDatabase(boolean writable) {
        return writable ? getWritableDatabase() : getReadableDatabase();
    }

    /**
     * Clear all the cached database information and re-initialize it.
     *
     * @param db target database
     */
    private void refreshDatabaseCaches(SQLiteDatabase db) {
        mStatusUpdateDelete = null;
        mStatusUpdateReplace = null;
        mStatusUpdateInsert = null;
        mStatusUpdateAutoTimestamp = null;
        mStatusAttributionUpdate = null;
        mResetNameVerifiedForOtherRawContacts = null;
        mRawContactDisplayNameUpdate = null;
        mSetPrimaryStatement = null;
        mClearSuperPrimaryStatement = null;
        mSetSuperPrimaryStatement = null;
        mNameLookupInsert = null;
        mNameLookupDelete = null;
        mDataMimetypeQuery = null;
        mContactIdQuery = null;
        mAggregationModeQuery = null;
        mContactInDefaultDirectoryQuery = null;

        initializeCache(db);
    }

    /**
     * (Re-)initialize the cached database information.
     *
     * @param db target database
     */
    private void initializeCache(SQLiteDatabase db) {
        mMimetypeCache.clear();
        mPackageCache.clear();

        // TODO: This could be optimized into one query instead of 7
        //        Also: We shouldn't have those fields in the first place. This should just be
        //        in the cache
        mMimeTypeIdEmail = lookupMimeTypeId(Email.CONTENT_ITEM_TYPE, db);
        mMimeTypeIdIm = lookupMimeTypeId(Im.CONTENT_ITEM_TYPE, db);
        mMimeTypeIdNickname = lookupMimeTypeId(Nickname.CONTENT_ITEM_TYPE, db);
        mMimeTypeIdOrganization = lookupMimeTypeId(Organization.CONTENT_ITEM_TYPE, db);
        mMimeTypeIdPhone = lookupMimeTypeId(Phone.CONTENT_ITEM_TYPE, db);
        mMimeTypeIdSip = lookupMimeTypeId(SipAddress.CONTENT_ITEM_TYPE, db);
        mMimeTypeIdStructuredName = lookupMimeTypeId(StructuredName.CONTENT_ITEM_TYPE, db);
        mMimeTypeIdStructuredPostal = lookupMimeTypeId(StructuredPostal.CONTENT_ITEM_TYPE, db);
    }

    @Override
    public void onOpen(SQLiteDatabase db) {
        refreshDatabaseCaches(db);

        mSyncState.onDatabaseOpened(db);

        db.execSQL("ATTACH DATABASE ':memory:' AS " + DATABASE_PRESENCE + ";");
        db.execSQL("CREATE TABLE IF NOT EXISTS " + DATABASE_PRESENCE + "." + Tables.PRESENCE + " ("+
                StatusUpdates.DATA_ID + " INTEGER PRIMARY KEY REFERENCES data(_id)," +
                StatusUpdates.PROTOCOL + " INTEGER NOT NULL," +
                StatusUpdates.CUSTOM_PROTOCOL + " TEXT," +
                StatusUpdates.IM_HANDLE + " TEXT," +
                StatusUpdates.IM_ACCOUNT + " TEXT," +
                PresenceColumns.CONTACT_ID + " INTEGER REFERENCES contacts(_id)," +
                PresenceColumns.RAW_CONTACT_ID + " INTEGER REFERENCES raw_contacts(_id)," +
                StatusUpdates.PRESENCE + " INTEGER," +
                StatusUpdates.CHAT_CAPABILITY + " INTEGER NOT NULL DEFAULT 0," +
                "UNIQUE(" + StatusUpdates.PROTOCOL + ", " + StatusUpdates.CUSTOM_PROTOCOL
                    + ", " + StatusUpdates.IM_HANDLE + ", " + StatusUpdates.IM_ACCOUNT + ")" +
        ");");

        db.execSQL("CREATE INDEX IF NOT EXISTS " + DATABASE_PRESENCE + ".presenceIndex" + " ON "
                + Tables.PRESENCE + " (" + PresenceColumns.RAW_CONTACT_ID + ");");
        db.execSQL("CREATE INDEX IF NOT EXISTS " + DATABASE_PRESENCE + ".presenceIndex2" + " ON "
                + Tables.PRESENCE + " (" + PresenceColumns.CONTACT_ID + ");");

        db.execSQL("CREATE TABLE IF NOT EXISTS "
                + DATABASE_PRESENCE + "." + Tables.AGGREGATED_PRESENCE + " ("+
                AggregatedPresenceColumns.CONTACT_ID
                        + " INTEGER PRIMARY KEY REFERENCES contacts(_id)," +
                StatusUpdates.PRESENCE + " INTEGER," +
                StatusUpdates.CHAT_CAPABILITY + " INTEGER NOT NULL DEFAULT 0" +
        ");");

        db.execSQL("CREATE TRIGGER " + DATABASE_PRESENCE + "." + Tables.PRESENCE + "_deleted"
                + " BEFORE DELETE ON " + DATABASE_PRESENCE + "." + Tables.PRESENCE
                + " BEGIN "
                + "   DELETE FROM " + Tables.AGGREGATED_PRESENCE
                + "     WHERE " + AggregatedPresenceColumns.CONTACT_ID + " = " +
                        "(SELECT " + PresenceColumns.CONTACT_ID +
                        " FROM " + Tables.PRESENCE +
                        " WHERE " + PresenceColumns.RAW_CONTACT_ID
                                + "=OLD." + PresenceColumns.RAW_CONTACT_ID +
                        " AND NOT EXISTS" +
                                "(SELECT " + PresenceColumns.RAW_CONTACT_ID +
                                " FROM " + Tables.PRESENCE +
                                " WHERE " + PresenceColumns.CONTACT_ID
                                        + "=OLD." + PresenceColumns.CONTACT_ID +
                                " AND " + PresenceColumns.RAW_CONTACT_ID
                                        + "!=OLD." + PresenceColumns.RAW_CONTACT_ID + "));"
                + " END");

        final String replaceAggregatePresenceSql =
                "INSERT OR REPLACE INTO " + Tables.AGGREGATED_PRESENCE + "("
                        + AggregatedPresenceColumns.CONTACT_ID + ", "
                        + StatusUpdates.PRESENCE + ", "
                        + StatusUpdates.CHAT_CAPABILITY + ")"
                + " SELECT "
                        + PresenceColumns.CONTACT_ID + ","
                        + StatusUpdates.PRESENCE + ","
                        + StatusUpdates.CHAT_CAPABILITY
                + " FROM " + Tables.PRESENCE
                + " WHERE "
                    + " (ifnull(" + StatusUpdates.PRESENCE + ",0)  * 10 "
                            + "+ ifnull(" + StatusUpdates.CHAT_CAPABILITY + ", 0))"
                    + " = (SELECT "
                        + "MAX (ifnull(" + StatusUpdates.PRESENCE + ",0)  * 10 "
                                + "+ ifnull(" + StatusUpdates.CHAT_CAPABILITY + ", 0))"
                        + " FROM " + Tables.PRESENCE
                        + " WHERE " + PresenceColumns.CONTACT_ID
                            + "=NEW." + PresenceColumns.CONTACT_ID
                    + ")"
                + " AND " + PresenceColumns.CONTACT_ID + "=NEW." + PresenceColumns.CONTACT_ID + ";";

        db.execSQL("CREATE TRIGGER " + DATABASE_PRESENCE + "." + Tables.PRESENCE + "_inserted"
                + " AFTER INSERT ON " + DATABASE_PRESENCE + "." + Tables.PRESENCE
                + " BEGIN "
                + replaceAggregatePresenceSql
                + " END");

        db.execSQL("CREATE TRIGGER " + DATABASE_PRESENCE + "." + Tables.PRESENCE + "_updated"
                + " AFTER UPDATE ON " + DATABASE_PRESENCE + "." + Tables.PRESENCE
                + " BEGIN "
                + replaceAggregatePresenceSql
                + " END");
    }

    @Override
    public void onCreate(SQLiteDatabase db) {
        Log.i(TAG, "Bootstrapping database version: " + DATABASE_VERSION);

        mSyncState.createDatabase(db);

        // Create the properties table first so the create time is available as soon as possible.
        // The create time is needed by BOOT_COMPLETE to send broadcasts.
        db.execSQL("CREATE TABLE " + Tables.PROPERTIES + " (" +
                PropertiesColumns.PROPERTY_KEY + " TEXT PRIMARY KEY, " +
                PropertiesColumns.PROPERTY_VALUE + " TEXT " +
                ");");
        setProperty(db, DbProperties.DATABASE_TIME_CREATED, String.valueOf(
                System.currentTimeMillis()));

        db.execSQL("CREATE TABLE " + Tables.ACCOUNTS + " (" +
                AccountsColumns._ID + " INTEGER PRIMARY KEY AUTOINCREMENT," +
                AccountsColumns.ACCOUNT_NAME + " TEXT, " +
                AccountsColumns.ACCOUNT_TYPE + " TEXT, " +
                AccountsColumns.DATA_SET + " TEXT" +
        ");");

        // One row per group of contacts corresponding to the same person
        db.execSQL("CREATE TABLE " + Tables.CONTACTS + " (" +
                BaseColumns._ID + " INTEGER PRIMARY KEY AUTOINCREMENT," +
                Contacts.NAME_RAW_CONTACT_ID + " INTEGER REFERENCES raw_contacts(_id)," +
                Contacts.PHOTO_ID + " INTEGER REFERENCES data(_id)," +
                Contacts.PHOTO_FILE_ID + " INTEGER REFERENCES photo_files(_id)," +
                Contacts.CUSTOM_RINGTONE + " TEXT," +
                Contacts.SEND_TO_VOICEMAIL + " INTEGER NOT NULL DEFAULT 0," +
                Contacts.TIMES_CONTACTED + " INTEGER NOT NULL DEFAULT 0," +
                Contacts.LAST_TIME_CONTACTED + " INTEGER," +
                Contacts.STARRED + " INTEGER NOT NULL DEFAULT 0," +
                Contacts.PINNED + " INTEGER NOT NULL DEFAULT " + PinnedPositions.UNPINNED + "," +
                Contacts.HAS_PHONE_NUMBER + " INTEGER NOT NULL DEFAULT 0," +
                Contacts.LOOKUP_KEY + " TEXT," +
                ContactsColumns.LAST_STATUS_UPDATE_ID + " INTEGER REFERENCES data(_id)," +
                Contacts.CONTACT_LAST_UPDATED_TIMESTAMP + " INTEGER" +
        ");");

        ContactsTableUtil.createIndexes(db);

        // deleted_contacts table
        DeletedContactsTableUtil.create(db);

        // Raw_contacts table
        db.execSQL("CREATE TABLE " + Tables.RAW_CONTACTS + " (" +
                RawContacts._ID + " INTEGER PRIMARY KEY AUTOINCREMENT," +
                RawContactsColumns.ACCOUNT_ID + " INTEGER REFERENCES " +
                    Tables.ACCOUNTS + "(" + AccountsColumns._ID + ")," +
                RawContacts.SOURCE_ID + " TEXT," +
                RawContacts.BACKUP_ID + " TEXT," +
                RawContacts.RAW_CONTACT_IS_READ_ONLY + " INTEGER NOT NULL DEFAULT 0," +
                RawContacts.VERSION + " INTEGER NOT NULL DEFAULT 1," +
                RawContacts.DIRTY + " INTEGER NOT NULL DEFAULT 0," +
                RawContacts.DELETED + " INTEGER NOT NULL DEFAULT 0," +
                RawContacts.CONTACT_ID + " INTEGER REFERENCES contacts(_id)," +
                RawContacts.AGGREGATION_MODE + " INTEGER NOT NULL DEFAULT " +
                        RawContacts.AGGREGATION_MODE_DEFAULT + "," +
                RawContactsColumns.AGGREGATION_NEEDED + " INTEGER NOT NULL DEFAULT 1," +
                RawContacts.CUSTOM_RINGTONE + " TEXT," +
                RawContacts.SEND_TO_VOICEMAIL + " INTEGER NOT NULL DEFAULT 0," +
                RawContacts.TIMES_CONTACTED + " INTEGER NOT NULL DEFAULT 0," +
                RawContacts.LAST_TIME_CONTACTED + " INTEGER," +
                RawContacts.STARRED + " INTEGER NOT NULL DEFAULT 0," +
                RawContacts.PINNED + " INTEGER NOT NULL DEFAULT "  + PinnedPositions.UNPINNED +
                    "," + RawContacts.DISPLAY_NAME_PRIMARY + " TEXT," +
                RawContacts.DISPLAY_NAME_ALTERNATIVE + " TEXT," +
                RawContacts.DISPLAY_NAME_SOURCE + " INTEGER NOT NULL DEFAULT " +
                        DisplayNameSources.UNDEFINED + "," +
                RawContacts.PHONETIC_NAME + " TEXT," +
                // TODO: PHONETIC_NAME_STYLE should be INTEGER. There is a
                // mismatch between how the column is created here (TEXT) and
                // how it is created in upgradeToVersion205 (INTEGER).
                RawContacts.PHONETIC_NAME_STYLE + " TEXT," +
                RawContacts.SORT_KEY_PRIMARY + " TEXT COLLATE " +
                        ContactsProvider2.PHONEBOOK_COLLATOR_NAME + "," +
                RawContactsColumns.PHONEBOOK_LABEL_PRIMARY + " TEXT," +
                RawContactsColumns.PHONEBOOK_BUCKET_PRIMARY + " INTEGER," +
                RawContacts.SORT_KEY_ALTERNATIVE + " TEXT COLLATE " +
                        ContactsProvider2.PHONEBOOK_COLLATOR_NAME + "," +
                RawContactsColumns.PHONEBOOK_LABEL_ALTERNATIVE + " TEXT," +
                RawContactsColumns.PHONEBOOK_BUCKET_ALTERNATIVE + " INTEGER," +
                RawContactsColumns.NAME_VERIFIED_OBSOLETE + " INTEGER NOT NULL DEFAULT 0," +
                RawContacts.SYNC1 + " TEXT, " +
                RawContacts.SYNC2 + " TEXT, " +
                RawContacts.SYNC3 + " TEXT, " +
                RawContacts.SYNC4 + " TEXT " +
        ");");

        db.execSQL("CREATE INDEX raw_contacts_contact_id_index ON " + Tables.RAW_CONTACTS + " (" +
                RawContacts.CONTACT_ID +
        ");");

        db.execSQL("CREATE INDEX raw_contacts_source_id_account_id_index ON " +
                Tables.RAW_CONTACTS + " (" +
                RawContacts.SOURCE_ID + ", " +
                RawContactsColumns.ACCOUNT_ID +
        ");");

        db.execSQL("CREATE UNIQUE INDEX IF NOT EXISTS raw_contacts_backup_id_account_id_index ON " +
                Tables.RAW_CONTACTS + " (" +
                RawContacts.BACKUP_ID + ", " +
                RawContactsColumns.ACCOUNT_ID +
        ");");

        db.execSQL("CREATE TABLE " + Tables.STREAM_ITEMS + " (" +
                StreamItems._ID + " INTEGER PRIMARY KEY AUTOINCREMENT, " +
                StreamItems.RAW_CONTACT_ID + " INTEGER NOT NULL, " +
                StreamItems.RES_PACKAGE + " TEXT, " +
                StreamItems.RES_ICON + " TEXT, " +
                StreamItems.RES_LABEL + " TEXT, " +
                StreamItems.TEXT + " TEXT, " +
                StreamItems.TIMESTAMP + " INTEGER NOT NULL, " +
                StreamItems.COMMENTS + " TEXT, " +
                StreamItems.SYNC1 + " TEXT, " +
                StreamItems.SYNC2 + " TEXT, " +
                StreamItems.SYNC3 + " TEXT, " +
                StreamItems.SYNC4 + " TEXT, " +
                "FOREIGN KEY(" + StreamItems.RAW_CONTACT_ID + ") REFERENCES " +
                        Tables.RAW_CONTACTS + "(" + RawContacts._ID + "));");

        db.execSQL("CREATE TABLE " + Tables.STREAM_ITEM_PHOTOS + " (" +
                StreamItemPhotos._ID + " INTEGER PRIMARY KEY AUTOINCREMENT, " +
                StreamItemPhotos.STREAM_ITEM_ID + " INTEGER NOT NULL, " +
                StreamItemPhotos.SORT_INDEX + " INTEGER, " +
                StreamItemPhotos.PHOTO_FILE_ID + " INTEGER NOT NULL, " +
                StreamItemPhotos.SYNC1 + " TEXT, " +
                StreamItemPhotos.SYNC2 + " TEXT, " +
                StreamItemPhotos.SYNC3 + " TEXT, " +
                StreamItemPhotos.SYNC4 + " TEXT, " +
                "FOREIGN KEY(" + StreamItemPhotos.STREAM_ITEM_ID + ") REFERENCES " +
                        Tables.STREAM_ITEMS + "(" + StreamItems._ID + "));");

        db.execSQL("CREATE TABLE " + Tables.PHOTO_FILES + " (" +
                PhotoFiles._ID + " INTEGER PRIMARY KEY AUTOINCREMENT, " +
                PhotoFiles.HEIGHT + " INTEGER NOT NULL, " +
                PhotoFiles.WIDTH + " INTEGER NOT NULL, " +
                PhotoFiles.FILESIZE + " INTEGER NOT NULL);");

        // TODO readd the index and investigate a controlled use of it
//        db.execSQL("CREATE INDEX raw_contacts_agg_index ON " + Tables.RAW_CONTACTS + " (" +
//                RawContactsColumns.AGGREGATION_NEEDED +
//        ");");

        // Package name mapping table
        db.execSQL("CREATE TABLE " + Tables.PACKAGES + " (" +
                PackagesColumns._ID + " INTEGER PRIMARY KEY AUTOINCREMENT," +
                PackagesColumns.PACKAGE + " TEXT NOT NULL" +
        ");");

        // Mimetype mapping table
        db.execSQL("CREATE TABLE " + Tables.MIMETYPES + " (" +
                MimetypesColumns._ID + " INTEGER PRIMARY KEY AUTOINCREMENT," +
                MimetypesColumns.MIMETYPE + " TEXT NOT NULL" +
        ");");

        // Mimetype table requires an index on mime type
        db.execSQL("CREATE UNIQUE INDEX mime_type ON " + Tables.MIMETYPES + " (" +
                MimetypesColumns.MIMETYPE +
        ");");

        // Public generic data table
        db.execSQL("CREATE TABLE " + Tables.DATA + " (" +
                Data._ID + " INTEGER PRIMARY KEY AUTOINCREMENT," +
                DataColumns.PACKAGE_ID + " INTEGER REFERENCES package(_id)," +
                DataColumns.MIMETYPE_ID + " INTEGER REFERENCES mimetype(_id) NOT NULL," +
                Data.RAW_CONTACT_ID + " INTEGER REFERENCES raw_contacts(_id) NOT NULL," +
                Data.HASH_ID + " TEXT," +
                Data.IS_READ_ONLY + " INTEGER NOT NULL DEFAULT 0," +
                Data.IS_PRIMARY + " INTEGER NOT NULL DEFAULT 0," +
                Data.IS_SUPER_PRIMARY + " INTEGER NOT NULL DEFAULT 0," +
                Data.DATA_VERSION + " INTEGER NOT NULL DEFAULT 0," +
                Data.DATA1 + " TEXT," +
                Data.DATA2 + " TEXT," +
                Data.DATA3 + " TEXT," +
                Data.DATA4 + " TEXT," +
                Data.DATA5 + " TEXT," +
                Data.DATA6 + " TEXT," +
                Data.DATA7 + " TEXT," +
                Data.DATA8 + " TEXT," +
                Data.DATA9 + " TEXT," +
                Data.DATA10 + " TEXT," +
                Data.DATA11 + " TEXT," +
                Data.DATA12 + " TEXT," +
                Data.DATA13 + " TEXT," +
                Data.DATA14 + " TEXT," +
                Data.DATA15 + " TEXT," +
                Data.SYNC1 + " TEXT, " +
                Data.SYNC2 + " TEXT, " +
                Data.SYNC3 + " TEXT, " +
                Data.SYNC4 + " TEXT, " +
                Data.CARRIER_PRESENCE + " INTEGER NOT NULL DEFAULT 0 " +
        ");");

        db.execSQL("CREATE INDEX data_raw_contact_id ON " + Tables.DATA + " (" +
                Data.RAW_CONTACT_ID +
        ");");

        /**
         * For email lookup and similar queries.
         */
        db.execSQL("CREATE INDEX data_mimetype_data1_index ON " + Tables.DATA + " (" +
                DataColumns.MIMETYPE_ID + "," +
                Data.DATA1 +
        ");");

        /**
         * For contact backup restore queries.
         */
        db.execSQL("CREATE INDEX IF NOT EXISTS data_hash_id_index ON " + Tables.DATA + " (" +
                Data.HASH_ID +
        ");");


        // Private phone numbers table used for lookup
        db.execSQL("CREATE TABLE " + Tables.PHONE_LOOKUP + " (" +
                PhoneLookupColumns.DATA_ID
                        + " INTEGER REFERENCES data(_id) NOT NULL," +
                PhoneLookupColumns.RAW_CONTACT_ID
                        + " INTEGER REFERENCES raw_contacts(_id) NOT NULL," +
                PhoneLookupColumns.NORMALIZED_NUMBER + " TEXT NOT NULL," +
                PhoneLookupColumns.MIN_MATCH + " TEXT NOT NULL" +
        ");");

        db.execSQL("CREATE INDEX phone_lookup_index ON " + Tables.PHONE_LOOKUP + " (" +
                PhoneLookupColumns.NORMALIZED_NUMBER + "," +
                PhoneLookupColumns.RAW_CONTACT_ID + "," +
                PhoneLookupColumns.DATA_ID +
        ");");

        db.execSQL("CREATE INDEX phone_lookup_min_match_index ON " + Tables.PHONE_LOOKUP + " (" +
                PhoneLookupColumns.MIN_MATCH + "," +
                PhoneLookupColumns.RAW_CONTACT_ID + "," +
                PhoneLookupColumns.DATA_ID +
        ");");

        db.execSQL("CREATE INDEX phone_lookup_data_id_min_match_index ON " + Tables.PHONE_LOOKUP +
                " (" + PhoneLookupColumns.DATA_ID + ", " + PhoneLookupColumns.MIN_MATCH + ");");

        // Private name/nickname table used for lookup.
        db.execSQL("CREATE TABLE " + Tables.NAME_LOOKUP + " (" +
                NameLookupColumns.DATA_ID
                        + " INTEGER REFERENCES data(_id) NOT NULL," +
                NameLookupColumns.RAW_CONTACT_ID
                        + " INTEGER REFERENCES raw_contacts(_id) NOT NULL," +
                NameLookupColumns.NORMALIZED_NAME + " TEXT NOT NULL," +
                NameLookupColumns.NAME_TYPE + " INTEGER NOT NULL," +
                "PRIMARY KEY ("
                        + NameLookupColumns.DATA_ID + ", "
                        + NameLookupColumns.NORMALIZED_NAME + ", "
                        + NameLookupColumns.NAME_TYPE + ")" +
        ");");

        db.execSQL("CREATE INDEX name_lookup_raw_contact_id_index ON " + Tables.NAME_LOOKUP + " (" +
                NameLookupColumns.RAW_CONTACT_ID +
        ");");

        db.execSQL("CREATE TABLE " + Tables.NICKNAME_LOOKUP + " (" +
                NicknameLookupColumns.NAME + " TEXT," +
                NicknameLookupColumns.CLUSTER + " TEXT" +
        ");");

        db.execSQL("CREATE UNIQUE INDEX nickname_lookup_index ON " + Tables.NICKNAME_LOOKUP + " (" +
                NicknameLookupColumns.NAME + ", " +
                NicknameLookupColumns.CLUSTER +
        ");");

        // Groups table.
        db.execSQL("CREATE TABLE " + Tables.GROUPS + " (" +
                Groups._ID + " INTEGER PRIMARY KEY AUTOINCREMENT," +
                GroupsColumns.PACKAGE_ID + " INTEGER REFERENCES package(_id)," +
                GroupsColumns.ACCOUNT_ID + " INTEGER REFERENCES " +
                    Tables.ACCOUNTS + "(" + AccountsColumns._ID + ")," +
                Groups.SOURCE_ID + " TEXT," +
                Groups.VERSION + " INTEGER NOT NULL DEFAULT 1," +
                Groups.DIRTY + " INTEGER NOT NULL DEFAULT 0," +
                Groups.TITLE + " TEXT," +
                Groups.TITLE_RES + " INTEGER," +
                Groups.NOTES + " TEXT," +
                Groups.SYSTEM_ID + " TEXT," +
                Groups.DELETED + " INTEGER NOT NULL DEFAULT 0," +
                Groups.GROUP_VISIBLE + " INTEGER NOT NULL DEFAULT 0," +
                Groups.SHOULD_SYNC + " INTEGER NOT NULL DEFAULT 1," +
                Groups.AUTO_ADD + " INTEGER NOT NULL DEFAULT 0," +
                Groups.FAVORITES + " INTEGER NOT NULL DEFAULT 0," +
                Groups.GROUP_IS_READ_ONLY + " INTEGER NOT NULL DEFAULT 0," +
                Groups.SYNC1 + " TEXT, " +
                Groups.SYNC2 + " TEXT, " +
                Groups.SYNC3 + " TEXT, " +
                Groups.SYNC4 + " TEXT " +
        ");");

        db.execSQL("CREATE INDEX groups_source_id_account_id_index ON " + Tables.GROUPS + " (" +
                Groups.SOURCE_ID + ", " +
                GroupsColumns.ACCOUNT_ID +
        ");");

        db.execSQL("CREATE TABLE IF NOT EXISTS " + Tables.AGGREGATION_EXCEPTIONS + " (" +
                AggregationExceptionColumns._ID + " INTEGER PRIMARY KEY AUTOINCREMENT," +
                AggregationExceptions.TYPE + " INTEGER NOT NULL, " +
                AggregationExceptions.RAW_CONTACT_ID1
                        + " INTEGER REFERENCES raw_contacts(_id), " +
                AggregationExceptions.RAW_CONTACT_ID2
                        + " INTEGER REFERENCES raw_contacts(_id)" +
        ");");

        db.execSQL("CREATE UNIQUE INDEX IF NOT EXISTS aggregation_exception_index1 ON " +
                Tables.AGGREGATION_EXCEPTIONS + " (" +
                AggregationExceptions.RAW_CONTACT_ID1 + ", " +
                AggregationExceptions.RAW_CONTACT_ID2 +
        ");");

        db.execSQL("CREATE UNIQUE INDEX IF NOT EXISTS aggregation_exception_index2 ON " +
                Tables.AGGREGATION_EXCEPTIONS + " (" +
                AggregationExceptions.RAW_CONTACT_ID2 + ", " +
                AggregationExceptions.RAW_CONTACT_ID1 +
        ");");

        db.execSQL("CREATE TABLE IF NOT EXISTS " + Tables.SETTINGS + " (" +
                Settings.ACCOUNT_NAME + " STRING NOT NULL," +
                Settings.ACCOUNT_TYPE + " STRING NOT NULL," +
                Settings.DATA_SET + " STRING," +
                Settings.UNGROUPED_VISIBLE + " INTEGER NOT NULL DEFAULT 0," +
                Settings.SHOULD_SYNC + " INTEGER NOT NULL DEFAULT 1" +
        ");");

        db.execSQL("CREATE TABLE " + Tables.VISIBLE_CONTACTS + " (" +
                Contacts._ID + " INTEGER PRIMARY KEY" +
        ");");

        db.execSQL("CREATE TABLE " + Tables.DEFAULT_DIRECTORY + " (" +
                Contacts._ID + " INTEGER PRIMARY KEY" +
        ");");

        // The table for recent calls is here so we can do table joins on people, phones, and
        // calls all in one place.
        // NOTE: When adding a new column to Tables.CALLS, make sure to also add it to
        // CallLogProvider.CALL_LOG_SYNC_PROJECTION, if it is a column that should be copied to
        // the call log of secondary users.
        db.execSQL("CREATE TABLE " + Tables.CALLS + " (" +
                Calls._ID + " INTEGER PRIMARY KEY AUTOINCREMENT," +
                Calls.NUMBER + " TEXT," +
                Calls.NUMBER_PRESENTATION + " INTEGER NOT NULL DEFAULT " +
                        Calls.PRESENTATION_ALLOWED + "," +
                Calls.DATE + " INTEGER," +
                Calls.DURATION + " INTEGER," +
                Calls.DATA_USAGE + " INTEGER," +
                Calls.TYPE + " INTEGER," +
                Calls.FEATURES + " INTEGER NOT NULL DEFAULT 0," +
                Calls.PHONE_ACCOUNT_COMPONENT_NAME + " TEXT," +
                Calls.PHONE_ACCOUNT_ID + " TEXT," +
                Calls.PHONE_ACCOUNT_ADDRESS + " TEXT," +
                Calls.PHONE_ACCOUNT_HIDDEN + " INTEGER NOT NULL DEFAULT 0," +
                Calls.SUB_ID + " INTEGER DEFAULT -1," +
                Calls.NEW + " INTEGER," +
                Calls.CACHED_NAME + " TEXT," +
                Calls.CACHED_NUMBER_TYPE + " INTEGER," +
                Calls.CACHED_NUMBER_LABEL + " TEXT," +
                Calls.COUNTRY_ISO + " TEXT," +
                Calls.VOICEMAIL_URI + " TEXT," +
                Calls.IS_READ + " INTEGER," +
                Calls.GEOCODED_LOCATION + " TEXT," +
                Calls.CACHED_LOOKUP_URI + " TEXT," +
                Calls.CACHED_MATCHED_NUMBER + " TEXT," +
                Calls.CACHED_NORMALIZED_NUMBER + " TEXT," +
                Calls.CACHED_PHOTO_ID + " INTEGER NOT NULL DEFAULT 0," +
                Calls.CACHED_PHOTO_URI + " TEXT," +
                Calls.CACHED_FORMATTED_NUMBER + " TEXT," +
                Voicemails._DATA + " TEXT," +
                Voicemails.HAS_CONTENT + " INTEGER," +
                Voicemails.MIME_TYPE + " TEXT," +
                Voicemails.SOURCE_DATA + " TEXT," +
                Voicemails.SOURCE_PACKAGE + " TEXT," +
                Voicemails.TRANSCRIPTION + " TEXT," +
                Voicemails.STATE + " INTEGER," +
                Voicemails.DIRTY + " INTEGER NOT NULL DEFAULT 0," +
                Voicemails.DELETED + " INTEGER NOT NULL DEFAULT 0" +
        ");");

        // Voicemail source status table.
        db.execSQL("CREATE TABLE " + Tables.VOICEMAIL_STATUS + " (" +
                VoicemailContract.Status._ID + " INTEGER PRIMARY KEY AUTOINCREMENT," +
                VoicemailContract.Status.SOURCE_PACKAGE + " TEXT UNIQUE NOT NULL," +
                VoicemailContract.Status.PHONE_ACCOUNT_COMPONENT_NAME + " TEXT," +
                VoicemailContract.Status.PHONE_ACCOUNT_ID + " TEXT," +
                VoicemailContract.Status.SETTINGS_URI + " TEXT," +
                VoicemailContract.Status.VOICEMAIL_ACCESS_URI + " TEXT," +
                VoicemailContract.Status.CONFIGURATION_STATE + " INTEGER," +
                VoicemailContract.Status.DATA_CHANNEL_STATE + " INTEGER," +
                VoicemailContract.Status.NOTIFICATION_CHANNEL_STATE + " INTEGER" +
        ");");

        db.execSQL("CREATE TABLE " + Tables.STATUS_UPDATES + " (" +
                StatusUpdatesColumns.DATA_ID + " INTEGER PRIMARY KEY REFERENCES data(_id)," +
                StatusUpdates.STATUS + " TEXT," +
                StatusUpdates.STATUS_TIMESTAMP + " INTEGER," +
                StatusUpdates.STATUS_RES_PACKAGE + " TEXT, " +
                StatusUpdates.STATUS_LABEL + " INTEGER, " +
                StatusUpdates.STATUS_ICON + " INTEGER" +
        ");");

        createDirectoriesTable(db);
        createSearchIndexTable(db, false /* we build stats table later */);

        db.execSQL("CREATE TABLE " + Tables.DATA_USAGE_STAT + "(" +
                DataUsageStatColumns._ID + " INTEGER PRIMARY KEY AUTOINCREMENT, " +
                DataUsageStatColumns.DATA_ID + " INTEGER NOT NULL, " +
                DataUsageStatColumns.USAGE_TYPE_INT + " INTEGER NOT NULL DEFAULT 0, " +
                DataUsageStatColumns.TIMES_USED + " INTEGER NOT NULL DEFAULT 0, " +
                DataUsageStatColumns.LAST_TIME_USED + " INTERGER NOT NULL DEFAULT 0, " +
                "FOREIGN KEY(" + DataUsageStatColumns.DATA_ID + ") REFERENCES "
                        + Tables.DATA + "(" + Data._ID + ")" +
        ");");
        db.execSQL("CREATE UNIQUE INDEX data_usage_stat_index ON " +
                Tables.DATA_USAGE_STAT + " (" +
                DataUsageStatColumns.DATA_ID + ", " +
                DataUsageStatColumns.USAGE_TYPE_INT +
        ");");

        db.execSQL("CREATE TABLE " + Tables.PRE_AUTHORIZED_URIS + " ("+
                PreAuthorizedUris._ID + " INTEGER PRIMARY KEY AUTOINCREMENT, " +
                PreAuthorizedUris.URI + " STRING NOT NULL, " +
                PreAuthorizedUris.EXPIRATION + " INTEGER NOT NULL DEFAULT 0);");

        // When adding new tables, be sure to also add size-estimates in updateSqliteStats
        createContactsViews(db);
        createGroupsView(db);
        createContactsTriggers(db);
        createContactsIndexes(db, false /* we build stats table later */);

        loadNicknameLookupTable(db);

        // Set sequence starts.
        initializeAutoIncrementSequences(db);

        // Add the legacy API support views, etc.
        LegacyApiSupport.createDatabase(db);

        if (mDatabaseOptimizationEnabled) {
            // This will create a sqlite_stat1 table that is used for query optimization
            db.execSQL("ANALYZE;");

            updateSqliteStats(db);
        }

        ContentResolver.requestSync(null /* all accounts */,
                ContactsContract.AUTHORITY, new Bundle());

        // Only send broadcasts for regular contacts db.
        if (dbForProfile() == 0) {
            final Intent dbCreatedIntent = new Intent(
                    ContactsContract.Intents.CONTACTS_DATABASE_CREATED);
            dbCreatedIntent.addFlags(Intent.FLAG_RECEIVER_REGISTERED_ONLY_BEFORE_BOOT);
            mContext.sendBroadcast(dbCreatedIntent, android.Manifest.permission.READ_CONTACTS);
        }
    }

    protected void initializeAutoIncrementSequences(SQLiteDatabase db) {
        // Default implementation does nothing.
    }

    private void createDirectoriesTable(SQLiteDatabase db) {
        db.execSQL("CREATE TABLE " + Tables.DIRECTORIES + "(" +
                Directory._ID + " INTEGER PRIMARY KEY AUTOINCREMENT," +
                Directory.PACKAGE_NAME + " TEXT NOT NULL," +
                Directory.DIRECTORY_AUTHORITY + " TEXT NOT NULL," +
                Directory.TYPE_RESOURCE_ID + " INTEGER," +
                DirectoryColumns.TYPE_RESOURCE_NAME + " TEXT," +
                Directory.ACCOUNT_TYPE + " TEXT," +
                Directory.ACCOUNT_NAME + " TEXT," +
                Directory.DISPLAY_NAME + " TEXT, " +
                Directory.EXPORT_SUPPORT + " INTEGER NOT NULL" +
                        " DEFAULT " + Directory.EXPORT_SUPPORT_NONE + "," +
                Directory.SHORTCUT_SUPPORT + " INTEGER NOT NULL" +
                        " DEFAULT " + Directory.SHORTCUT_SUPPORT_NONE + "," +
                Directory.PHOTO_SUPPORT + " INTEGER NOT NULL" +
                        " DEFAULT " + Directory.PHOTO_SUPPORT_NONE +
        ");");

        // Trigger a full scan of directories in the system
        setProperty(db, DbProperties.DIRECTORY_SCAN_COMPLETE, "0");
    }

    public void createSearchIndexTable(SQLiteDatabase db, boolean rebuildSqliteStats) {
        db.execSQL("DROP TABLE IF EXISTS " + Tables.SEARCH_INDEX);
        db.execSQL("CREATE VIRTUAL TABLE " + Tables.SEARCH_INDEX
                + " USING FTS4 ("
                    + SearchIndexColumns.CONTACT_ID + " INTEGER REFERENCES contacts(_id) NOT NULL,"
                    + SearchIndexColumns.CONTENT + " TEXT, "
                    + SearchIndexColumns.NAME + " TEXT, "
                    + SearchIndexColumns.TOKENS + " TEXT"
                + ")");
        if (rebuildSqliteStats) {
            updateSqliteStats(db);
        }
    }

    private void createContactsTriggers(SQLiteDatabase db) {

        // Automatically delete Data rows when a raw contact is deleted.
        db.execSQL("DROP TRIGGER IF EXISTS " + Tables.RAW_CONTACTS + "_deleted;");
        db.execSQL("CREATE TRIGGER " + Tables.RAW_CONTACTS + "_deleted "
                + "   BEFORE DELETE ON " + Tables.RAW_CONTACTS
                + " BEGIN "
                + "   DELETE FROM " + Tables.DATA
                + "     WHERE " + Data.RAW_CONTACT_ID
                                + "=OLD." + RawContacts._ID + ";"
                + "   DELETE FROM " + Tables.AGGREGATION_EXCEPTIONS
                + "     WHERE " + AggregationExceptions.RAW_CONTACT_ID1
                                + "=OLD." + RawContacts._ID
                + "        OR " + AggregationExceptions.RAW_CONTACT_ID2
                                + "=OLD." + RawContacts._ID + ";"
                + "   DELETE FROM " + Tables.VISIBLE_CONTACTS
                + "     WHERE " + Contacts._ID + "=OLD." + RawContacts.CONTACT_ID
                + "       AND (SELECT COUNT(*) FROM " + Tables.RAW_CONTACTS
                + "            WHERE " + RawContacts.CONTACT_ID + "=OLD." + RawContacts.CONTACT_ID
                + "           )=1;"
                + "   DELETE FROM " + Tables.DEFAULT_DIRECTORY
                + "     WHERE " + Contacts._ID + "=OLD." + RawContacts.CONTACT_ID
                + "       AND (SELECT COUNT(*) FROM " + Tables.RAW_CONTACTS
                + "            WHERE " + RawContacts.CONTACT_ID + "=OLD." + RawContacts.CONTACT_ID
                + "           )=1;"
                + "   DELETE FROM " + Tables.CONTACTS
                + "     WHERE " + Contacts._ID + "=OLD." + RawContacts.CONTACT_ID
                + "       AND (SELECT COUNT(*) FROM " + Tables.RAW_CONTACTS
                + "            WHERE " + RawContacts.CONTACT_ID + "=OLD." + RawContacts.CONTACT_ID
                + "           )=1;"
                + " END");


        db.execSQL("DROP TRIGGER IF EXISTS contacts_times_contacted;");
        db.execSQL("DROP TRIGGER IF EXISTS raw_contacts_times_contacted;");

        // Triggers that update {@link RawContacts#VERSION} when the contact is marked for deletion
        // or any time a data row is inserted, updated or deleted.
        db.execSQL("DROP TRIGGER IF EXISTS " + Tables.RAW_CONTACTS + "_marked_deleted;");
        db.execSQL("CREATE TRIGGER " + Tables.RAW_CONTACTS + "_marked_deleted "
                + "   AFTER UPDATE ON " + Tables.RAW_CONTACTS
                + " BEGIN "
                + "   UPDATE " + Tables.RAW_CONTACTS
                + "     SET "
                +         RawContacts.VERSION + "=OLD." + RawContacts.VERSION + "+1 "
                + "     WHERE " + RawContacts._ID + "=OLD." + RawContacts._ID
                + "       AND NEW." + RawContacts.DELETED + "!= OLD." + RawContacts.DELETED + ";"
                + " END");

        db.execSQL("DROP TRIGGER IF EXISTS " + Tables.DATA + "_updated;");
        db.execSQL("CREATE TRIGGER " + Tables.DATA + "_updated AFTER UPDATE ON " + Tables.DATA
                + " BEGIN "
                + "   UPDATE " + Tables.DATA
                + "     SET " + Data.DATA_VERSION + "=OLD." + Data.DATA_VERSION + "+1 "
                + "     WHERE " + Data._ID + "=OLD." + Data._ID + ";"
                + "   UPDATE " + Tables.RAW_CONTACTS
                + "     SET " + RawContacts.VERSION + "=" + RawContacts.VERSION + "+1 "
                + "     WHERE " + RawContacts._ID + "=OLD." + Data.RAW_CONTACT_ID + ";"
                + " END");

        db.execSQL("DROP TRIGGER IF EXISTS " + Tables.DATA + "_deleted;");
        db.execSQL("CREATE TRIGGER " + Tables.DATA + "_deleted BEFORE DELETE ON " + Tables.DATA
                + " BEGIN "
                + "   UPDATE " + Tables.RAW_CONTACTS
                + "     SET " + RawContacts.VERSION + "=" + RawContacts.VERSION + "+1 "
                + "     WHERE " + RawContacts._ID + "=OLD." + Data.RAW_CONTACT_ID + ";"
                + "   DELETE FROM " + Tables.PHONE_LOOKUP
                + "     WHERE " + PhoneLookupColumns.DATA_ID + "=OLD." + Data._ID + ";"
                + "   DELETE FROM " + Tables.STATUS_UPDATES
                + "     WHERE " + StatusUpdatesColumns.DATA_ID + "=OLD." + Data._ID + ";"
                + "   DELETE FROM " + Tables.NAME_LOOKUP
                + "     WHERE " + NameLookupColumns.DATA_ID + "=OLD." + Data._ID + ";"
                + " END");


        db.execSQL("DROP TRIGGER IF EXISTS " + Tables.GROUPS + "_updated1;");
        db.execSQL("CREATE TRIGGER " + Tables.GROUPS + "_updated1 "
                + "   AFTER UPDATE ON " + Tables.GROUPS
                + " BEGIN "
                + "   UPDATE " + Tables.GROUPS
                + "     SET "
                +         Groups.VERSION + "=OLD." + Groups.VERSION + "+1"
                + "     WHERE " + Groups._ID + "=OLD." + Groups._ID + ";"
                + " END");

        // Update DEFAULT_FILTER table per AUTO_ADD column update, see upgradeToVersion411.
        final String insertContactsWithoutAccount = (
                " INSERT OR IGNORE INTO " + Tables.DEFAULT_DIRECTORY +
                "     SELECT " + RawContacts.CONTACT_ID +
                "     FROM " + Tables.RAW_CONTACTS +
                "     WHERE " + RawContactsColumns.CONCRETE_ACCOUNT_ID +
                            "=" + Clauses.LOCAL_ACCOUNT_ID + ";");

        final String insertContactsWithAccountNoDefaultGroup = (
                " INSERT OR IGNORE INTO " + Tables.DEFAULT_DIRECTORY +
                "     SELECT " + RawContacts.CONTACT_ID +
                "         FROM " + Tables.RAW_CONTACTS +
                "     WHERE NOT EXISTS" +
                "         (SELECT " + Groups._ID +
                "             FROM " + Tables.GROUPS +
                "             WHERE " + RawContactsColumns.CONCRETE_ACCOUNT_ID + " = " +
                                    GroupsColumns.CONCRETE_ACCOUNT_ID +
                "             AND " + Groups.AUTO_ADD + " != 0" + ");");

        final String insertContactsWithAccountDefaultGroup = (
                " INSERT OR IGNORE INTO " + Tables.DEFAULT_DIRECTORY +
                "     SELECT " + RawContacts.CONTACT_ID +
                "         FROM " + Tables.RAW_CONTACTS +
                "     JOIN " + Tables.DATA +
                "           ON (" + RawContactsColumns.CONCRETE_ID + "=" +
                        Data.RAW_CONTACT_ID + ")" +
                "     WHERE " + DataColumns.MIMETYPE_ID + "=" +
                    "(SELECT " + MimetypesColumns._ID + " FROM " + Tables.MIMETYPES +
                        " WHERE " + MimetypesColumns.MIMETYPE +
                            "='" + GroupMembership.CONTENT_ITEM_TYPE + "')" +
                "     AND EXISTS" +
                "         (SELECT " + Groups._ID +
                "             FROM " + Tables.GROUPS +
                "                 WHERE " + RawContactsColumns.CONCRETE_ACCOUNT_ID + " = " +
                                        GroupsColumns.CONCRETE_ACCOUNT_ID +
                "                 AND " + Groups.AUTO_ADD + " != 0" + ");");

        db.execSQL("DROP TRIGGER IF EXISTS " + Tables.GROUPS + "_auto_add_updated1;");
        db.execSQL("CREATE TRIGGER " + Tables.GROUPS + "_auto_add_updated1 "
                + "   AFTER UPDATE OF " + Groups.AUTO_ADD + " ON " + Tables.GROUPS
                + " BEGIN "
                + "   DELETE FROM " + Tables.DEFAULT_DIRECTORY + ";"
                    + insertContactsWithoutAccount
                    + insertContactsWithAccountNoDefaultGroup
                    + insertContactsWithAccountDefaultGroup
                + " END");
    }

    private void createContactsIndexes(SQLiteDatabase db, boolean rebuildSqliteStats) {
        db.execSQL("DROP INDEX IF EXISTS name_lookup_index");
        db.execSQL("CREATE INDEX name_lookup_index ON " + Tables.NAME_LOOKUP + " (" +
                NameLookupColumns.NORMALIZED_NAME + "," +
                NameLookupColumns.NAME_TYPE + ", " +
                NameLookupColumns.RAW_CONTACT_ID + ", " +
                NameLookupColumns.DATA_ID +
        ");");

        db.execSQL("DROP INDEX IF EXISTS raw_contact_sort_key1_index");
        db.execSQL("CREATE INDEX raw_contact_sort_key1_index ON " + Tables.RAW_CONTACTS + " (" +
                RawContacts.SORT_KEY_PRIMARY +
        ");");

        db.execSQL("DROP INDEX IF EXISTS raw_contact_sort_key2_index");
        db.execSQL("CREATE INDEX raw_contact_sort_key2_index ON " + Tables.RAW_CONTACTS + " (" +
                RawContacts.SORT_KEY_ALTERNATIVE +
        ");");

        if (rebuildSqliteStats) {
            updateSqliteStats(db);
        }
    }

    private void createContactsViews(SQLiteDatabase db) {
        db.execSQL("DROP VIEW IF EXISTS " + Views.CONTACTS + ";");
        db.execSQL("DROP VIEW IF EXISTS " + Views.DATA + ";");
        db.execSQL("DROP VIEW IF EXISTS " + Views.RAW_CONTACTS + ";");
        db.execSQL("DROP VIEW IF EXISTS " + Views.RAW_ENTITIES + ";");
        db.execSQL("DROP VIEW IF EXISTS " + Views.ENTITIES + ";");
        db.execSQL("DROP VIEW IF EXISTS " + Views.DATA_USAGE_STAT + ";");
        db.execSQL("DROP VIEW IF EXISTS " + Views.STREAM_ITEMS + ";");

        String dataColumns =
                Data.IS_PRIMARY + ", "
                + Data.IS_SUPER_PRIMARY + ", "
                + Data.DATA_VERSION + ", "
                + DataColumns.CONCRETE_PACKAGE_ID + ","
                + PackagesColumns.PACKAGE + " AS " + Data.RES_PACKAGE + ","
                + DataColumns.CONCRETE_MIMETYPE_ID + ","
                + MimetypesColumns.MIMETYPE + " AS " + Data.MIMETYPE + ", "
                + Data.IS_READ_ONLY + ", "
                + Data.DATA1 + ", "
                + Data.DATA2 + ", "
                + Data.DATA3 + ", "
                + Data.DATA4 + ", "
                + Data.DATA5 + ", "
                + Data.DATA6 + ", "
                + Data.DATA7 + ", "
                + Data.DATA8 + ", "
                + Data.DATA9 + ", "
                + Data.DATA10 + ", "
                + Data.DATA11 + ", "
                + Data.DATA12 + ", "
                + Data.DATA13 + ", "
                + Data.DATA14 + ", "
                + Data.DATA15 + ", "
                + Data.CARRIER_PRESENCE + ", "
                + Data.SYNC1 + ", "
                + Data.SYNC2 + ", "
                + Data.SYNC3 + ", "
                + Data.SYNC4;

        String syncColumns =
                RawContactsColumns.CONCRETE_ACCOUNT_ID + ","
                + AccountsColumns.CONCRETE_ACCOUNT_NAME + " AS " + RawContacts.ACCOUNT_NAME + ","
                + AccountsColumns.CONCRETE_ACCOUNT_TYPE + " AS " + RawContacts.ACCOUNT_TYPE + ","
                + AccountsColumns.CONCRETE_DATA_SET + " AS " + RawContacts.DATA_SET + ","
                + "(CASE WHEN " + AccountsColumns.CONCRETE_DATA_SET + " IS NULL THEN "
                            + AccountsColumns.CONCRETE_ACCOUNT_TYPE
                        + " ELSE " + AccountsColumns.CONCRETE_ACCOUNT_TYPE + "||'/'||"
                            + AccountsColumns.CONCRETE_DATA_SET + " END) AS "
                                + RawContacts.ACCOUNT_TYPE_AND_DATA_SET + ","
                + RawContactsColumns.CONCRETE_SOURCE_ID + " AS " + RawContacts.SOURCE_ID + ","
                + RawContactsColumns.CONCRETE_BACKUP_ID + " AS " + RawContacts.BACKUP_ID + ","
                + RawContactsColumns.CONCRETE_VERSION + " AS " + RawContacts.VERSION + ","
                + RawContactsColumns.CONCRETE_DIRTY + " AS " + RawContacts.DIRTY + ","
                + RawContactsColumns.CONCRETE_SYNC1 + " AS " + RawContacts.SYNC1 + ","
                + RawContactsColumns.CONCRETE_SYNC2 + " AS " + RawContacts.SYNC2 + ","
                + RawContactsColumns.CONCRETE_SYNC3 + " AS " + RawContacts.SYNC3 + ","
                + RawContactsColumns.CONCRETE_SYNC4 + " AS " + RawContacts.SYNC4;

        String baseContactColumns =
                Contacts.HAS_PHONE_NUMBER + ", "
                + Contacts.NAME_RAW_CONTACT_ID + ", "
                + Contacts.LOOKUP_KEY + ", "
                + Contacts.PHOTO_ID + ", "
                + Contacts.PHOTO_FILE_ID + ", "
                + "CAST(" + Clauses.CONTACT_VISIBLE + " AS INTEGER) AS "
                        + Contacts.IN_VISIBLE_GROUP + ", "
                + "CAST(" + Clauses.CONTACT_IN_DEFAULT_DIRECTORY + " AS INTEGER) AS "
                        + Contacts.IN_DEFAULT_DIRECTORY + ", "
                + ContactsColumns.LAST_STATUS_UPDATE_ID + ", "
                + ContactsColumns.CONCRETE_CONTACT_LAST_UPDATED_TIMESTAMP;

        String contactOptionColumns =
                ContactsColumns.CONCRETE_CUSTOM_RINGTONE
                        + " AS " + RawContacts.CUSTOM_RINGTONE + ","
                + ContactsColumns.CONCRETE_SEND_TO_VOICEMAIL
                        + " AS " + RawContacts.SEND_TO_VOICEMAIL + ","
                + ContactsColumns.CONCRETE_LAST_TIME_CONTACTED
                        + " AS " + RawContacts.LAST_TIME_CONTACTED + ","
                + ContactsColumns.CONCRETE_TIMES_CONTACTED
                        + " AS " + RawContacts.TIMES_CONTACTED + ","
                + ContactsColumns.CONCRETE_STARRED
                        + " AS " + RawContacts.STARRED + ","
                + ContactsColumns.CONCRETE_PINNED
                        + " AS " + RawContacts.PINNED;

        String contactNameColumns =
                "name_raw_contact." + RawContacts.DISPLAY_NAME_SOURCE
                        + " AS " + Contacts.DISPLAY_NAME_SOURCE + ", "
                + "name_raw_contact." + RawContacts.DISPLAY_NAME_PRIMARY
                        + " AS " + Contacts.DISPLAY_NAME_PRIMARY + ", "
                + "name_raw_contact." + RawContacts.DISPLAY_NAME_ALTERNATIVE
                        + " AS " + Contacts.DISPLAY_NAME_ALTERNATIVE + ", "
                + "name_raw_contact." + RawContacts.PHONETIC_NAME
                        + " AS " + Contacts.PHONETIC_NAME + ", "
                + "name_raw_contact." + RawContacts.PHONETIC_NAME_STYLE
                        + " AS " + Contacts.PHONETIC_NAME_STYLE + ", "
                + "name_raw_contact." + RawContacts.SORT_KEY_PRIMARY
                        + " AS " + Contacts.SORT_KEY_PRIMARY + ", "
                + "name_raw_contact." + RawContactsColumns.PHONEBOOK_LABEL_PRIMARY
                        + " AS " + ContactsColumns.PHONEBOOK_LABEL_PRIMARY + ", "
                + "name_raw_contact." + RawContactsColumns.PHONEBOOK_BUCKET_PRIMARY
                        + " AS " + ContactsColumns.PHONEBOOK_BUCKET_PRIMARY + ", "
                + "name_raw_contact." + RawContacts.SORT_KEY_ALTERNATIVE
                        + " AS " + Contacts.SORT_KEY_ALTERNATIVE + ", "
                + "name_raw_contact." + RawContactsColumns.PHONEBOOK_LABEL_ALTERNATIVE
                        + " AS " + ContactsColumns.PHONEBOOK_LABEL_ALTERNATIVE + ", "
                + "name_raw_contact." + RawContactsColumns.PHONEBOOK_BUCKET_ALTERNATIVE
                        + " AS " + ContactsColumns.PHONEBOOK_BUCKET_ALTERNATIVE;

        String dataSelect = "SELECT "
                + DataColumns.CONCRETE_ID + " AS " + Data._ID + ","
                + Data.HASH_ID + ", "
                + Data.RAW_CONTACT_ID + ", "
                + RawContactsColumns.CONCRETE_CONTACT_ID + " AS " + RawContacts.CONTACT_ID + ", "
                + syncColumns + ", "
                + dataColumns + ", "
                + contactOptionColumns + ", "
                + contactNameColumns + ", "
                + baseContactColumns + ", "
                + buildDisplayPhotoUriAlias(RawContactsColumns.CONCRETE_CONTACT_ID,
                        Contacts.PHOTO_URI) + ", "
                + buildThumbnailPhotoUriAlias(RawContactsColumns.CONCRETE_CONTACT_ID,
                        Contacts.PHOTO_THUMBNAIL_URI) + ", "
                + dbForProfile() + " AS " + RawContacts.RAW_CONTACT_IS_USER_PROFILE + ", "
                + Tables.GROUPS + "." + Groups.SOURCE_ID + " AS " + GroupMembership.GROUP_SOURCE_ID
                + " FROM " + Tables.DATA
                + " JOIN " + Tables.MIMETYPES + " ON ("
                +   DataColumns.CONCRETE_MIMETYPE_ID + "=" + MimetypesColumns.CONCRETE_ID + ")"
                + " JOIN " + Tables.RAW_CONTACTS + " ON ("
                +   DataColumns.CONCRETE_RAW_CONTACT_ID + "=" + RawContactsColumns.CONCRETE_ID + ")"
                + " JOIN " + Tables.ACCOUNTS + " ON ("
                +   RawContactsColumns.CONCRETE_ACCOUNT_ID + "=" + AccountsColumns.CONCRETE_ID
                    + ")"
                + " JOIN " + Tables.CONTACTS + " ON ("
                +   RawContactsColumns.CONCRETE_CONTACT_ID + "=" + ContactsColumns.CONCRETE_ID + ")"
                + " JOIN " + Tables.RAW_CONTACTS + " AS name_raw_contact ON("
                +   Contacts.NAME_RAW_CONTACT_ID + "=name_raw_contact." + RawContacts._ID + ")"
                + " LEFT OUTER JOIN " + Tables.PACKAGES + " ON ("
                +   DataColumns.CONCRETE_PACKAGE_ID + "=" + PackagesColumns.CONCRETE_ID + ")"
                + " LEFT OUTER JOIN " + Tables.GROUPS + " ON ("
                +   MimetypesColumns.CONCRETE_MIMETYPE + "='" + GroupMembership.CONTENT_ITEM_TYPE
                +   "' AND " + GroupsColumns.CONCRETE_ID + "="
                        + Tables.DATA + "." + GroupMembership.GROUP_ROW_ID + ")";

        db.execSQL("CREATE VIEW " + Views.DATA + " AS " + dataSelect);

        String rawContactOptionColumns =
                RawContacts.CUSTOM_RINGTONE + ","
                + RawContacts.SEND_TO_VOICEMAIL + ","
                + RawContacts.LAST_TIME_CONTACTED + ","
                + RawContacts.TIMES_CONTACTED + ","
                + RawContacts.STARRED + ","
                + RawContacts.PINNED;

        String rawContactsSelect = "SELECT "
                + RawContactsColumns.CONCRETE_ID + " AS " + RawContacts._ID + ","
                + RawContacts.CONTACT_ID + ", "
                + RawContacts.AGGREGATION_MODE + ", "
                + RawContacts.RAW_CONTACT_IS_READ_ONLY + ", "
                + RawContacts.DELETED + ", "
                + RawContacts.DISPLAY_NAME_SOURCE  + ", "
                + RawContacts.DISPLAY_NAME_PRIMARY  + ", "
                + RawContacts.DISPLAY_NAME_ALTERNATIVE  + ", "
                + RawContacts.PHONETIC_NAME  + ", "
                + RawContacts.PHONETIC_NAME_STYLE  + ", "
                + RawContacts.SORT_KEY_PRIMARY  + ", "
                + RawContactsColumns.PHONEBOOK_LABEL_PRIMARY  + ", "
                + RawContactsColumns.PHONEBOOK_BUCKET_PRIMARY  + ", "
                + RawContacts.SORT_KEY_ALTERNATIVE + ", "
                + RawContactsColumns.PHONEBOOK_LABEL_ALTERNATIVE  + ", "
                + RawContactsColumns.PHONEBOOK_BUCKET_ALTERNATIVE  + ", "
                + dbForProfile() + " AS " + RawContacts.RAW_CONTACT_IS_USER_PROFILE + ", "
                + rawContactOptionColumns + ", "
                + syncColumns
                + " FROM " + Tables.RAW_CONTACTS
                + " JOIN " + Tables.ACCOUNTS + " ON ("
                +   RawContactsColumns.CONCRETE_ACCOUNT_ID + "=" + AccountsColumns.CONCRETE_ID
                    + ")";

        db.execSQL("CREATE VIEW " + Views.RAW_CONTACTS + " AS " + rawContactsSelect);

        String contactsColumns =
                ContactsColumns.CONCRETE_CUSTOM_RINGTONE
                        + " AS " + Contacts.CUSTOM_RINGTONE + ", "
                + contactNameColumns + ", "
                + baseContactColumns + ", "
                + ContactsColumns.CONCRETE_LAST_TIME_CONTACTED
                        + " AS " + Contacts.LAST_TIME_CONTACTED + ", "
                + ContactsColumns.CONCRETE_SEND_TO_VOICEMAIL
                        + " AS " + Contacts.SEND_TO_VOICEMAIL + ", "
                + ContactsColumns.CONCRETE_STARRED
                        + " AS " + Contacts.STARRED + ", "
                + ContactsColumns.CONCRETE_PINNED
                + " AS " + Contacts.PINNED + ", "
                + ContactsColumns.CONCRETE_TIMES_CONTACTED
                        + " AS " + Contacts.TIMES_CONTACTED;

        String contactsSelect = "SELECT "
                + ContactsColumns.CONCRETE_ID + " AS " + Contacts._ID + ","
                + contactsColumns + ", "
                + buildDisplayPhotoUriAlias(ContactsColumns.CONCRETE_ID, Contacts.PHOTO_URI) + ", "
                + buildThumbnailPhotoUriAlias(ContactsColumns.CONCRETE_ID,
                        Contacts.PHOTO_THUMBNAIL_URI) + ", "
                + dbForProfile() + " AS " + Contacts.IS_USER_PROFILE
                + " FROM " + Tables.CONTACTS
                + " JOIN " + Tables.RAW_CONTACTS + " AS name_raw_contact ON("
                +   Contacts.NAME_RAW_CONTACT_ID + "=name_raw_contact." + RawContacts._ID + ")";

        db.execSQL("CREATE VIEW " + Views.CONTACTS + " AS " + contactsSelect);

        String rawEntitiesSelect = "SELECT "
                + RawContacts.CONTACT_ID + ", "
                + RawContactsColumns.CONCRETE_DELETED + " AS " + RawContacts.DELETED + ","
                + dataColumns + ", "
                + syncColumns + ", "
                + Data.SYNC1 + ", "
                + Data.SYNC2 + ", "
                + Data.SYNC3 + ", "
                + Data.SYNC4 + ", "
                + RawContactsColumns.CONCRETE_ID + " AS " + RawContacts._ID + ", "
                + DataColumns.CONCRETE_ID + " AS " + RawContacts.Entity.DATA_ID + ","
                + RawContactsColumns.CONCRETE_STARRED + " AS " + RawContacts.STARRED + ","
                + dbForProfile() + " AS " + RawContacts.RAW_CONTACT_IS_USER_PROFILE + ","
                + Tables.GROUPS + "." + Groups.SOURCE_ID + " AS " + GroupMembership.GROUP_SOURCE_ID
                + " FROM " + Tables.RAW_CONTACTS
                + " JOIN " + Tables.ACCOUNTS + " ON ("
                +   RawContactsColumns.CONCRETE_ACCOUNT_ID + "=" + AccountsColumns.CONCRETE_ID
                    + ")"
                + " LEFT OUTER JOIN " + Tables.DATA + " ON ("
                +   DataColumns.CONCRETE_RAW_CONTACT_ID + "=" + RawContactsColumns.CONCRETE_ID + ")"
                + " LEFT OUTER JOIN " + Tables.PACKAGES + " ON ("
                +   DataColumns.CONCRETE_PACKAGE_ID + "=" + PackagesColumns.CONCRETE_ID + ")"
                + " LEFT OUTER JOIN " + Tables.MIMETYPES + " ON ("
                +   DataColumns.CONCRETE_MIMETYPE_ID + "=" + MimetypesColumns.CONCRETE_ID + ")"
                + " LEFT OUTER JOIN " + Tables.GROUPS + " ON ("
                +   MimetypesColumns.CONCRETE_MIMETYPE + "='" + GroupMembership.CONTENT_ITEM_TYPE
                +   "' AND " + GroupsColumns.CONCRETE_ID + "="
                + Tables.DATA + "." + GroupMembership.GROUP_ROW_ID + ")";

        db.execSQL("CREATE VIEW " + Views.RAW_ENTITIES + " AS "
                + rawEntitiesSelect);

        String entitiesSelect = "SELECT "
                + RawContactsColumns.CONCRETE_CONTACT_ID + " AS " + Contacts._ID + ", "
                + RawContactsColumns.CONCRETE_CONTACT_ID + " AS " + RawContacts.CONTACT_ID + ", "
                + RawContactsColumns.CONCRETE_DELETED + " AS " + RawContacts.DELETED + ","
                + dataColumns + ", "
                + syncColumns + ", "
                + contactsColumns + ", "
                + buildDisplayPhotoUriAlias(RawContactsColumns.CONCRETE_CONTACT_ID,
                        Contacts.PHOTO_URI) + ", "
                + buildThumbnailPhotoUriAlias(RawContactsColumns.CONCRETE_CONTACT_ID,
                        Contacts.PHOTO_THUMBNAIL_URI) + ", "
                + dbForProfile() + " AS " + Contacts.IS_USER_PROFILE + ", "
                + Data.SYNC1 + ", "
                + Data.SYNC2 + ", "
                + Data.SYNC3 + ", "
                + Data.SYNC4 + ", "
                + RawContactsColumns.CONCRETE_ID + " AS " + Contacts.Entity.RAW_CONTACT_ID + ", "
                + DataColumns.CONCRETE_ID + " AS " + Contacts.Entity.DATA_ID + ","
                + Tables.GROUPS + "." + Groups.SOURCE_ID + " AS " + GroupMembership.GROUP_SOURCE_ID
                + " FROM " + Tables.RAW_CONTACTS
                + " JOIN " + Tables.ACCOUNTS + " ON ("
                +   RawContactsColumns.CONCRETE_ACCOUNT_ID + "=" + AccountsColumns.CONCRETE_ID
                    + ")"
                + " JOIN " + Tables.CONTACTS + " ON ("
                +   RawContactsColumns.CONCRETE_CONTACT_ID + "=" + ContactsColumns.CONCRETE_ID + ")"
                + " JOIN " + Tables.RAW_CONTACTS + " AS name_raw_contact ON("
                +   Contacts.NAME_RAW_CONTACT_ID + "=name_raw_contact." + RawContacts._ID + ")"
                + " LEFT OUTER JOIN " + Tables.DATA + " ON ("
                +   DataColumns.CONCRETE_RAW_CONTACT_ID + "=" + RawContactsColumns.CONCRETE_ID + ")"
                + " LEFT OUTER JOIN " + Tables.PACKAGES + " ON ("
                +   DataColumns.CONCRETE_PACKAGE_ID + "=" + PackagesColumns.CONCRETE_ID + ")"
                + " LEFT OUTER JOIN " + Tables.MIMETYPES + " ON ("
                +   DataColumns.CONCRETE_MIMETYPE_ID + "=" + MimetypesColumns.CONCRETE_ID + ")"
                + " LEFT OUTER JOIN " + Tables.GROUPS + " ON ("
                +   MimetypesColumns.CONCRETE_MIMETYPE + "='" + GroupMembership.CONTENT_ITEM_TYPE
                +   "' AND " + GroupsColumns.CONCRETE_ID + "="
                + Tables.DATA + "." + GroupMembership.GROUP_ROW_ID + ")";

        db.execSQL("CREATE VIEW " + Views.ENTITIES + " AS "
                + entitiesSelect);

        String dataUsageStatSelect = "SELECT "
                + DataUsageStatColumns.CONCRETE_ID + " AS " + DataUsageStatColumns._ID + ", "
                + DataUsageStatColumns.DATA_ID + ", "
                + RawContactsColumns.CONCRETE_CONTACT_ID + " AS " + RawContacts.CONTACT_ID + ", "
                + MimetypesColumns.CONCRETE_MIMETYPE + " AS " + Data.MIMETYPE + ", "
                + DataUsageStatColumns.USAGE_TYPE_INT + ", "
                + DataUsageStatColumns.TIMES_USED + ", "
                + DataUsageStatColumns.LAST_TIME_USED
                + " FROM " + Tables.DATA_USAGE_STAT
                + " JOIN " + Tables.DATA + " ON ("
                +   DataColumns.CONCRETE_ID + "=" + DataUsageStatColumns.CONCRETE_DATA_ID + ")"
                + " JOIN " + Tables.RAW_CONTACTS + " ON ("
                +   RawContactsColumns.CONCRETE_ID + "=" + DataColumns.CONCRETE_RAW_CONTACT_ID
                    + " )"
                + " JOIN " + Tables.MIMETYPES + " ON ("
                +   MimetypesColumns.CONCRETE_ID + "=" + DataColumns.CONCRETE_MIMETYPE_ID + ")";

        db.execSQL("CREATE VIEW " + Views.DATA_USAGE_STAT + " AS " + dataUsageStatSelect);

        String streamItemSelect = "SELECT " +
                StreamItemsColumns.CONCRETE_ID + ", " +
                ContactsColumns.CONCRETE_ID + " AS " + StreamItems.CONTACT_ID + ", " +
                ContactsColumns.CONCRETE_LOOKUP_KEY +
                        " AS " + StreamItems.CONTACT_LOOKUP_KEY + ", " +
                AccountsColumns.CONCRETE_ACCOUNT_NAME + ", " +
                AccountsColumns.CONCRETE_ACCOUNT_TYPE + ", " +
                AccountsColumns.CONCRETE_DATA_SET + ", " +
                StreamItemsColumns.CONCRETE_RAW_CONTACT_ID +
                        " as " + StreamItems.RAW_CONTACT_ID + ", " +
                RawContactsColumns.CONCRETE_SOURCE_ID +
                        " as " + StreamItems.RAW_CONTACT_SOURCE_ID + ", " +
                StreamItemsColumns.CONCRETE_PACKAGE + ", " +
                StreamItemsColumns.CONCRETE_ICON + ", " +
                StreamItemsColumns.CONCRETE_LABEL + ", " +
                StreamItemsColumns.CONCRETE_TEXT + ", " +
                StreamItemsColumns.CONCRETE_TIMESTAMP + ", " +
                StreamItemsColumns.CONCRETE_COMMENTS + ", " +
                StreamItemsColumns.CONCRETE_SYNC1 + ", " +
                StreamItemsColumns.CONCRETE_SYNC2 + ", " +
                StreamItemsColumns.CONCRETE_SYNC3 + ", " +
                StreamItemsColumns.CONCRETE_SYNC4 +
                " FROM " + Tables.STREAM_ITEMS
                + " JOIN " + Tables.RAW_CONTACTS + " ON ("
                + StreamItemsColumns.CONCRETE_RAW_CONTACT_ID + "=" + RawContactsColumns.CONCRETE_ID
                    + ")"
                + " JOIN " + Tables.ACCOUNTS + " ON ("
                +   RawContactsColumns.CONCRETE_ACCOUNT_ID + "=" + AccountsColumns.CONCRETE_ID
                    + ")"
                + " JOIN " + Tables.CONTACTS + " ON ("
                + RawContactsColumns.CONCRETE_CONTACT_ID + "=" + ContactsColumns.CONCRETE_ID + ")";

        db.execSQL("CREATE VIEW " + Views.STREAM_ITEMS + " AS " + streamItemSelect);
    }

    private static String buildDisplayPhotoUriAlias(String contactIdColumn, String alias) {
        return "(CASE WHEN " + Contacts.PHOTO_FILE_ID + " IS NULL THEN (CASE WHEN "
                + Contacts.PHOTO_ID + " IS NULL"
                + " OR " + Contacts.PHOTO_ID + "=0"
                + " THEN NULL"
                + " ELSE '" + Contacts.CONTENT_URI + "/'||"
                        + contactIdColumn + "|| '/" + Photo.CONTENT_DIRECTORY + "'"
                + " END) ELSE '" + DisplayPhoto.CONTENT_URI + "/'||"
                        + Contacts.PHOTO_FILE_ID + " END)"
                + " AS " + alias;
    }

    private static String buildThumbnailPhotoUriAlias(String contactIdColumn, String alias) {
        return "(CASE WHEN "
                + Contacts.PHOTO_ID + " IS NULL"
                + " OR " + Contacts.PHOTO_ID + "=0"
                + " THEN NULL"
                + " ELSE '" + Contacts.CONTENT_URI + "/'||"
                        + contactIdColumn + "|| '/" + Photo.CONTENT_DIRECTORY + "'"
                + " END)"
                + " AS " + alias;
    }

    /**
     * Returns the value to be returned when querying the column indicating that the contact
     * or raw contact belongs to the user's personal profile.  Overridden in the profile
     * DB helper subclass.
     */
    protected int dbForProfile() {
        return 0;
    }

    private void createGroupsView(SQLiteDatabase db) {
        db.execSQL("DROP VIEW IF EXISTS " + Views.GROUPS + ";");

        String groupsColumns =
                GroupsColumns.CONCRETE_ACCOUNT_ID + " AS " + GroupsColumns.ACCOUNT_ID + ","
                + AccountsColumns.CONCRETE_ACCOUNT_NAME + " AS " + Groups.ACCOUNT_NAME + ","
                + AccountsColumns.CONCRETE_ACCOUNT_TYPE + " AS " + Groups.ACCOUNT_TYPE + ","
                + AccountsColumns.CONCRETE_DATA_SET + " AS " + Groups.DATA_SET + ","
                + "(CASE WHEN " + AccountsColumns.CONCRETE_DATA_SET
                    + " IS NULL THEN " + AccountsColumns.CONCRETE_ACCOUNT_TYPE
                    + " ELSE " + AccountsColumns.CONCRETE_ACCOUNT_TYPE
                        + "||'/'||" + AccountsColumns.CONCRETE_DATA_SET + " END) AS "
                            + Groups.ACCOUNT_TYPE_AND_DATA_SET + ","
                + Groups.SOURCE_ID + ","
                + Groups.VERSION + ","
                + Groups.DIRTY + ","
                + Groups.TITLE + ","
                + Groups.TITLE_RES + ","
                + Groups.NOTES + ","
                + Groups.SYSTEM_ID + ","
                + Groups.DELETED + ","
                + Groups.GROUP_VISIBLE + ","
                + Groups.SHOULD_SYNC + ","
                + Groups.AUTO_ADD + ","
                + Groups.FAVORITES + ","
                + Groups.GROUP_IS_READ_ONLY + ","
                + Groups.SYNC1 + ","
                + Groups.SYNC2 + ","
                + Groups.SYNC3 + ","
                + Groups.SYNC4 + ","
                + PackagesColumns.PACKAGE + " AS " + Groups.RES_PACKAGE;

        String groupsSelect = "SELECT "
                + GroupsColumns.CONCRETE_ID + " AS " + Groups._ID + ","
                + groupsColumns
                + " FROM " + Tables.GROUPS
                + " JOIN " + Tables.ACCOUNTS + " ON ("
                    + GroupsColumns.CONCRETE_ACCOUNT_ID + "=" + AccountsColumns.CONCRETE_ID + ")"
                + " LEFT OUTER JOIN " + Tables.PACKAGES + " ON ("
                    + GroupsColumns.CONCRETE_PACKAGE_ID + "=" + PackagesColumns.CONCRETE_ID + ")";

        db.execSQL("CREATE VIEW " + Views.GROUPS + " AS " + groupsSelect);
    }

    @Override
    public void onDowngrade(SQLiteDatabase db, int oldVersion, int newVersion) {
        Log.i(TAG, "ContactsProvider cannot proceed because downgrading your database is not " +
                "supported. To continue, please either re-upgrade to your previous Android " +
                "version, or clear all application data in Contacts Storage (this will result " +
                "in the loss of all local contacts that are not synced). To avoid data loss, " +
                "your contacts database will not be wiped automatically.");
        super.onDowngrade(db, oldVersion, newVersion);
    }

    @Override
    public void onUpgrade(SQLiteDatabase db, int oldVersion, int newVersion) {
        if (oldVersion < 99) {
            Log.i(TAG, "Upgrading from version " + oldVersion + " to " + newVersion
                    + ", data will be lost!");

            db.execSQL("DROP TABLE IF EXISTS " + Tables.CONTACTS + ";");
            db.execSQL("DROP TABLE IF EXISTS " + Tables.RAW_CONTACTS + ";");
            db.execSQL("DROP TABLE IF EXISTS " + Tables.PACKAGES + ";");
            db.execSQL("DROP TABLE IF EXISTS " + Tables.MIMETYPES + ";");
            db.execSQL("DROP TABLE IF EXISTS " + Tables.DATA + ";");
            db.execSQL("DROP TABLE IF EXISTS " + Tables.PHONE_LOOKUP + ";");
            db.execSQL("DROP TABLE IF EXISTS " + Tables.NAME_LOOKUP + ";");
            db.execSQL("DROP TABLE IF EXISTS " + Tables.NICKNAME_LOOKUP + ";");
            db.execSQL("DROP TABLE IF EXISTS " + Tables.GROUPS + ";");
            db.execSQL("DROP TABLE IF EXISTS activities;");
            db.execSQL("DROP TABLE IF EXISTS " + Tables.CALLS + ";");
            db.execSQL("DROP TABLE IF EXISTS " + Tables.SETTINGS + ";");
            db.execSQL("DROP TABLE IF EXISTS " + Tables.STATUS_UPDATES + ";");

            // TODO: we should not be dropping agg_exceptions and contact_options. In case that
            // table's schema changes, we should try to preserve the data, because it was entered
            // by the user and has never been synched to the server.
            db.execSQL("DROP TABLE IF EXISTS " + Tables.AGGREGATION_EXCEPTIONS + ";");

            onCreate(db);
            return;
        }

        Log.i(TAG, "Upgrading from version " + oldVersion + " to " + newVersion);

        boolean upgradeViewsAndTriggers = false;
        boolean upgradeNameLookup = false;
        boolean upgradeLegacyApiSupport = false;
        boolean upgradeSearchIndex = false;
        boolean rescanDirectories = false;
        boolean rebuildSqliteStats = false;
        boolean upgradeLocaleSpecificData = false;

        if (oldVersion == 99) {
            upgradeViewsAndTriggers = true;
            oldVersion++;
        }

        if (oldVersion == 100) {
            db.execSQL("CREATE INDEX IF NOT EXISTS mimetypes_mimetype_index ON "
                    + Tables.MIMETYPES + " ("
                            + MimetypesColumns.MIMETYPE + ","
                            + MimetypesColumns._ID + ");");
            updateIndexStats(db, Tables.MIMETYPES,
                    "mimetypes_mimetype_index", "50 1 1");

            upgradeViewsAndTriggers = true;
            oldVersion++;
        }

        if (oldVersion == 101) {
            upgradeViewsAndTriggers = true;
            oldVersion++;
        }

        if (oldVersion == 102) {
            upgradeViewsAndTriggers = true;
            oldVersion++;
        }

        if (oldVersion == 103) {
            upgradeViewsAndTriggers = true;
            oldVersion++;
        }

        if (oldVersion == 104 || oldVersion == 201) {
            LegacyApiSupport.createSettingsTable(db);
            upgradeViewsAndTriggers = true;
            oldVersion++;
        }

        if (oldVersion == 105) {
            upgradeToVersion202(db);
            upgradeNameLookup = true;
            oldVersion = 202;
        }

        if (oldVersion == 202) {
            upgradeToVersion203(db);
            upgradeViewsAndTriggers = true;
            oldVersion++;
        }

        if (oldVersion == 203) {
            upgradeViewsAndTriggers = true;
            oldVersion++;
        }

        if (oldVersion == 204) {
            upgradeToVersion205(db);
            upgradeViewsAndTriggers = true;
            oldVersion++;
        }

        if (oldVersion == 205) {
            upgrateToVersion206(db);
            upgradeViewsAndTriggers = true;
            oldVersion++;
        }

        if (oldVersion == 206) {
            // Fix for the bug where name lookup records for organizations would get removed by
            // unrelated updates of the data rows. No longer needed.
            oldVersion = 300;
        }

        if (oldVersion == 300) {
            upgradeViewsAndTriggers = true;
            oldVersion = 301;
        }

        if (oldVersion == 301) {
            upgradeViewsAndTriggers = true;
            oldVersion = 302;
        }

        if (oldVersion == 302) {
            upgradeEmailToVersion303(db);
            upgradeNicknameToVersion303(db);
            oldVersion = 303;
        }

        if (oldVersion == 303) {
            upgradeToVersion304(db);
            oldVersion = 304;
        }

        if (oldVersion == 304) {
            upgradeNameLookup = true;
            oldVersion = 305;
        }

        if (oldVersion == 305) {
            upgradeToVersion306(db);
            oldVersion = 306;
        }

        if (oldVersion == 306) {
            upgradeToVersion307(db);
            oldVersion = 307;
        }

        if (oldVersion == 307) {
            upgradeToVersion308(db);
            oldVersion = 308;
        }

        // Gingerbread upgrades.
        if (oldVersion < 350) {
            upgradeViewsAndTriggers = true;
            oldVersion = 351;
        }

        if (oldVersion == 351) {
            upgradeNameLookup = true;
            oldVersion = 352;
        }

        if (oldVersion == 352) {
            upgradeToVersion353(db);
            oldVersion = 353;
        }

        // Honeycomb upgrades.
        if (oldVersion < 400) {
            upgradeViewsAndTriggers = true;
            upgradeToVersion400(db);
            oldVersion = 400;
        }

        if (oldVersion == 400) {
            upgradeViewsAndTriggers = true;
            upgradeToVersion401(db);
            oldVersion = 401;
        }

        if (oldVersion == 401) {
            upgradeToVersion402(db);
            oldVersion = 402;
        }

        if (oldVersion == 402) {
            upgradeViewsAndTriggers = true;
            upgradeToVersion403(db);
            oldVersion = 403;
        }

        if (oldVersion == 403) {
            upgradeViewsAndTriggers = true;
            oldVersion = 404;
        }

        if (oldVersion == 404) {
            upgradeViewsAndTriggers = true;
            upgradeToVersion405(db);
            oldVersion = 405;
        }

        if (oldVersion == 405) {
            upgradeViewsAndTriggers = true;
            upgradeToVersion406(db);
            oldVersion = 406;
        }

        if (oldVersion == 406) {
            upgradeViewsAndTriggers = true;
            oldVersion = 407;
        }

        if (oldVersion == 407) {
            oldVersion = 408;  // Obsolete.
        }

        if (oldVersion == 408) {
            upgradeViewsAndTriggers = true;
            upgradeToVersion409(db);
            oldVersion = 409;
        }

        if (oldVersion == 409) {
            upgradeViewsAndTriggers = true;
            oldVersion = 410;
        }

        if (oldVersion == 410) {
            upgradeToVersion411(db);
            oldVersion = 411;
        }

        if (oldVersion == 411) {
            // Same upgrade as 353, only on Honeycomb devices.
            upgradeToVersion353(db);
            oldVersion = 412;
        }

        if (oldVersion == 412) {
            upgradeToVersion413(db);
            oldVersion = 413;
        }

        if (oldVersion == 413) {
            upgradeNameLookup = true;
            oldVersion = 414;
        }

        if (oldVersion == 414) {
            upgradeToVersion415(db);
            upgradeViewsAndTriggers = true;
            oldVersion = 415;
        }

        if (oldVersion == 415) {
            upgradeToVersion416(db);
            oldVersion = 416;
        }

        if (oldVersion == 416) {
            upgradeLegacyApiSupport = true;
            oldVersion = 417;
        }

        // Honeycomb-MR1 upgrades.
        if (oldVersion < 500) {
            upgradeSearchIndex = true;
        }

        if (oldVersion < 501) {
            upgradeSearchIndex = true;
            upgradeToVersion501(db);
            oldVersion = 501;
        }

        if (oldVersion < 502) {
            upgradeSearchIndex = true;
            upgradeToVersion502(db);
            oldVersion = 502;
        }

        if (oldVersion < 503) {
            upgradeSearchIndex = true;
            oldVersion = 503;
        }

        if (oldVersion < 504) {
            upgradeToVersion504(db);
            oldVersion = 504;
        }

        if (oldVersion < 600) {
            // This change used to add the profile raw contact ID to the Accounts table.  That
            // column is no longer needed (as of version 614) since the profile records are stored in
            // a separate copy of the database for security reasons.  So this change is now a no-op.
            upgradeViewsAndTriggers = true;
            oldVersion = 600;
        }

        if (oldVersion < 601) {
            upgradeToVersion601(db);
            oldVersion = 601;
        }

        if (oldVersion < 602) {
            upgradeToVersion602(db);
            oldVersion = 602;
        }

        if (oldVersion < 603) {
            upgradeViewsAndTriggers = true;
            oldVersion = 603;
        }

        if (oldVersion < 604) {
            upgradeToVersion604(db);
            oldVersion = 604;
        }

        if (oldVersion < 605) {
            upgradeViewsAndTriggers = true;
            // This version used to create the stream item and stream item photos tables, but
            // a newer version of those tables is created in version 609 below. So omitting the
            // creation in this upgrade step to avoid a create->drop->create.
            oldVersion = 605;
        }

        if (oldVersion < 606) {
            upgradeViewsAndTriggers = true;
            upgradeLegacyApiSupport = true;
            upgradeToVersion606(db);
            oldVersion = 606;
        }

        if (oldVersion < 607) {
            upgradeViewsAndTriggers = true;
            // We added "action" and "action_uri" to groups here, but realized this was not a smart
            // move. This upgrade step has been removed (all dogfood phones that executed this step
            // will have those columns, but that shouldn't hurt. Unfortunately, SQLite makes it
            // hard to remove columns).
            oldVersion = 607;
        }

        if (oldVersion < 608) {
            upgradeViewsAndTriggers = true;
            upgradeToVersion608(db);
            oldVersion = 608;
        }

        if (oldVersion < 609) {
            // This version used to create the stream item and stream item photos tables, but a
            // newer version of those tables is created in version 613 below.  So omitting the
            // creation in this upgrade step to avoid a create->drop->create.
            oldVersion = 609;
        }

        if (oldVersion < 610) {
            upgradeToVersion610(db);
            oldVersion = 610;
        }

        if (oldVersion < 611) {
            upgradeViewsAndTriggers = true;
            upgradeToVersion611(db);
            oldVersion = 611;
        }

        if (oldVersion < 612) {
            upgradeViewsAndTriggers = true;
            upgradeToVersion612(db);
            oldVersion = 612;
        }

        if (oldVersion < 613) {
            upgradeToVersion613(db);
            oldVersion = 613;
        }

        if (oldVersion < 614) {
            // This creates the "view_stream_items" view.
            upgradeViewsAndTriggers = true;
            oldVersion = 614;
        }

        if (oldVersion < 615) {
            upgradeToVersion615(db);
            oldVersion = 615;
        }

        if (oldVersion < 616) {
            // This updates the "view_stream_items" view.
            upgradeViewsAndTriggers = true;
            oldVersion = 616;
        }

        if (oldVersion < 617) {
            // This version upgrade obsoleted the profile_raw_contact_id field of the Accounts
            // table, but we aren't removing the column because it is very little data (and not
            // referenced anymore).  We do need to upgrade the views to handle the simplified
            // per-database "is profile" columns.
            upgradeViewsAndTriggers = true;
            oldVersion = 617;
        }

        if (oldVersion < 618) {
            upgradeToVersion618(db);
            oldVersion = 618;
        }

        if (oldVersion < 619) {
            upgradeViewsAndTriggers = true;
            oldVersion = 619;
        }

        if (oldVersion < 620) {
            upgradeViewsAndTriggers = true;
            oldVersion = 620;
        }

        if (oldVersion < 621) {
            upgradeSearchIndex = true;
            oldVersion = 621;
        }

        if (oldVersion < 622) {
            upgradeToVersion622(db);
            oldVersion = 622;
        }

        if (oldVersion < 623) {
            // Change FTS to normalize names using collation key.
            upgradeSearchIndex = true;
            oldVersion = 623;
        }

        if (oldVersion < 624) {
            // Upgraded the SQLite index stats.
            upgradeViewsAndTriggers = true;
            oldVersion = 624;
        }

        if (oldVersion < 625) {
            // Fix for search for hyphenated names
            upgradeSearchIndex = true;
            oldVersion = 625;
        }

        if (oldVersion < 626) {
            upgradeToVersion626(db);
            upgradeViewsAndTriggers = true;
            oldVersion = 626;
        }

        if (oldVersion < 700) {
            rescanDirectories = true;
            oldVersion = 700;
        }

        if (oldVersion < 701) {
            upgradeToVersion701(db);
            oldVersion = 701;
        }

        if (oldVersion < 702) {
            upgradeToVersion702(db);
            oldVersion = 702;
        }

        if (oldVersion < 703) {
            // Now names like "L'Image" will be searchable.
            upgradeSearchIndex = true;
            oldVersion = 703;
        }

        if (oldVersion < 704) {
            db.execSQL("DROP TABLE IF EXISTS activities;");
            oldVersion = 704;
        }

        if (oldVersion < 705) {
            // Before this version, we didn't rebuild the search index on locale changes, so
            // if the locale has changed after sync, the index contains gets stale.
            // To correct the issue we have to rebuild the index here.
            upgradeSearchIndex = true;
            oldVersion = 705;
        }

        if (oldVersion < 706) {
            // Prior to this version, we didn't rebuild the stats table after drop operations,
            // which resulted in losing some of the rows from the stats table.
            rebuildSqliteStats = true;
            oldVersion = 706;
        }

        if (oldVersion < 707) {
            upgradeToVersion707(db);
            upgradeViewsAndTriggers = true;
            oldVersion = 707;
        }

        if (oldVersion < 708) {
            // Sort keys, phonebook labels and buckets, and search keys have
            // changed so force a rebuild.
            upgradeLocaleSpecificData = true;
            oldVersion = 708;
        }
        if (oldVersion < 709) {
            // Added secondary locale phonebook labels; changed Japanese
            // and Chinese sort keys.
            upgradeLocaleSpecificData = true;
            oldVersion = 709;
        }

        if (oldVersion < 710) {
            upgradeToVersion710(db);
            upgradeViewsAndTriggers = true;
            oldVersion = 710;
        }

        if (oldVersion < 800) {
            upgradeToVersion800(db);
            oldVersion = 800;
        }

        if (oldVersion < 801) {
            setProperty(db, DbProperties.DATABASE_TIME_CREATED, String.valueOf(
                    System.currentTimeMillis()));
            oldVersion = 801;
        }

        if (oldVersion < 802) {
            upgradeToVersion802(db);
            upgradeViewsAndTriggers = true;
            oldVersion = 802;
        }

        if (oldVersion < 803) {
            // Rebuild the search index so that names, organizations and nicknames are
            // now indexed as names.
            upgradeSearchIndex = true;
            oldVersion = 803;
        }

        if (oldVersion < 804) {
            // Reserved.
            oldVersion = 804;
        }

        if (oldVersion < 900) {
            upgradeViewsAndTriggers = true;
            oldVersion = 900;
        }

        if (oldVersion < 901) {
            // Rebuild the search index to fix any search index that was previously in a
            // broken state due to b/11059351
            upgradeSearchIndex = true;
            oldVersion = 901;
        }

        if (oldVersion < 902) {
            upgradeToVersion902(db);
            oldVersion = 902;
        }

        if (oldVersion < 903) {
            upgradeToVersion903(db);
            oldVersion = 903;
        }

        if (oldVersion < 904) {
            upgradeToVersion904(db);
            oldVersion = 904;
        }

        if (oldVersion < 905) {
            upgradeToVersion905(db);
            oldVersion = 905;
        }

        if (oldVersion < 906) {
            upgradeToVersion906(db);
            oldVersion = 906;
        }

        if (oldVersion < 907) {
            // Rebuild NAME_LOOKUP.
            upgradeNameLookup = true;
            oldVersion = 907;
        }

        if (oldVersion < 908) {
            upgradeToVersion908(db);
            oldVersion = 908;
        }

        if (oldVersion < 909) {
            upgradeToVersion909(db);
            oldVersion = 909;
        }

        if (oldVersion < 910) {
            upgradeToVersion910(db);
            oldVersion = 910;
        }
        if (oldVersion < 1000) {
            upgradeToVersion1000(db);
            upgradeViewsAndTriggers = true;
            oldVersion = 1000;
        }

        if (oldVersion < 1002) {
            rebuildSqliteStats = true;
            upgradeToVersion1002(db);
            oldVersion = 1002;
        }

        if (oldVersion < 1003) {
            upgradeToVersion1003(db);
            oldVersion = 1003;
        }

        if (oldVersion < 1004) {
            upgradeToVersion1004(db);
            oldVersion = 1004;
        }

        if (oldVersion < 1005) {
            upgradeToVersion1005(db);
            oldVersion = 1005;
        }

        if (oldVersion < 1006) {
            upgradeViewsAndTriggers = true;
            oldVersion = 1006;
        }

        if (oldVersion < 1007) {
            upgradeToVersion1007(db);
            oldVersion = 1007;
        }

        if (oldVersion < 1009) {
            upgradeToVersion1009(db);
            oldVersion = 1009;
        }

        if (oldVersion < 1010) {
<<<<<<< HEAD
            upgradeViewsAndTriggers = true;
=======
            upgradeToVersion1010(db);
            rebuildSqliteStats = true;
>>>>>>> 712533da
            oldVersion = 1010;
        }

        if (upgradeViewsAndTriggers) {
            createContactsViews(db);
            createGroupsView(db);
            createContactsTriggers(db);
            createContactsIndexes(db, false /* we build stats table later */);
            upgradeLegacyApiSupport = true;
            rebuildSqliteStats = true;
        }

        if (upgradeLegacyApiSupport) {
            LegacyApiSupport.createViews(db);
        }

        if (upgradeLocaleSpecificData) {
            upgradeLocaleData(db, false /* we build stats table later */);
            // Name lookups are rebuilt as part of the full locale rebuild
            upgradeNameLookup = false;
            upgradeSearchIndex = true;
            rebuildSqliteStats = true;
        }

        if (upgradeNameLookup) {
            rebuildNameLookup(db, false /* we build stats table later */);
            rebuildSqliteStats = true;
        }

        if (upgradeSearchIndex) {
            rebuildSearchIndex(db, false /* we build stats table later */);
            rebuildSqliteStats = true;
        }

        if (rescanDirectories) {
            // Force the next ContactDirectoryManager.scanAllPackages() to rescan all packages.
            // (It's called from the BACKGROUND_TASK_UPDATE_ACCOUNTS background task.)
            setProperty(db, DbProperties.DIRECTORY_SCAN_COMPLETE, "0");
        }

        if (rebuildSqliteStats) {
            updateSqliteStats(db);
        }

        if (oldVersion != newVersion) {
            throw new IllegalStateException(
                    "error upgrading the database to version " + newVersion);
        }
    }

    private void upgradeToVersion202(SQLiteDatabase db) {
        db.execSQL(
                "ALTER TABLE " + Tables.PHONE_LOOKUP +
                " ADD " + PhoneLookupColumns.MIN_MATCH + " TEXT;");

        db.execSQL("CREATE INDEX phone_lookup_min_match_index ON " + Tables.PHONE_LOOKUP + " (" +
                PhoneLookupColumns.MIN_MATCH + "," +
                PhoneLookupColumns.RAW_CONTACT_ID + "," +
                PhoneLookupColumns.DATA_ID +
        ");");

        updateIndexStats(db, Tables.PHONE_LOOKUP,
                "phone_lookup_min_match_index", "10000 2 2 1");

        SQLiteStatement update = db.compileStatement(
                "UPDATE " + Tables.PHONE_LOOKUP +
                " SET " + PhoneLookupColumns.MIN_MATCH + "=?" +
                " WHERE " + PhoneLookupColumns.DATA_ID + "=?");

        // Populate the new column
        Cursor c = db.query(Tables.PHONE_LOOKUP + " JOIN " + Tables.DATA +
                " ON (" + PhoneLookupColumns.DATA_ID + "=" + DataColumns.CONCRETE_ID + ")",
                new String[] {Data._ID, Phone.NUMBER}, null, null, null, null, null);
        try {
            while (c.moveToNext()) {
                long dataId = c.getLong(0);
                String number = c.getString(1);
                if (!TextUtils.isEmpty(number)) {
                    update.bindString(1, PhoneNumberUtils.toCallerIDMinMatch(number));
                    update.bindLong(2, dataId);
                    update.execute();
                }
            }
        } finally {
            c.close();
        }
    }

    private void upgradeToVersion203(SQLiteDatabase db) {
        // Garbage-collect first. A bug in Eclair was sometimes leaving
        // raw_contacts in the database that no longer had contacts associated
        // with them.  To avoid failures during this database upgrade, drop
        // the orphaned raw_contacts.
        db.execSQL(
                "DELETE FROM raw_contacts" +
                " WHERE contact_id NOT NULL" +
                " AND contact_id NOT IN (SELECT _id FROM contacts)");

        db.execSQL(
                "ALTER TABLE " + Tables.CONTACTS +
                " ADD " + Contacts.NAME_RAW_CONTACT_ID + " INTEGER REFERENCES raw_contacts(_id)");
        db.execSQL(
                "ALTER TABLE " + Tables.RAW_CONTACTS +
                " ADD contact_in_visible_group INTEGER NOT NULL DEFAULT 0");

        // For each Contact, find the RawContact that contributed the display name
        db.execSQL(
                "UPDATE " + Tables.CONTACTS +
                        " SET " + Contacts.NAME_RAW_CONTACT_ID + "=(" +
                        " SELECT " + RawContacts._ID +
                        " FROM " + Tables.RAW_CONTACTS +
                        " WHERE " + RawContacts.CONTACT_ID + "=" + ContactsColumns.CONCRETE_ID +
                        " AND " + RawContactsColumns.CONCRETE_DISPLAY_NAME + "=" +
                        Tables.CONTACTS + "." + Contacts.DISPLAY_NAME +
                        " ORDER BY " + RawContacts._ID +
                        " LIMIT 1)"
        );

        db.execSQL("CREATE INDEX contacts_name_raw_contact_id_index ON " + Tables.CONTACTS + " (" +
                Contacts.NAME_RAW_CONTACT_ID +
        ");");

        // If for some unknown reason we missed some names, let's make sure there are
        // no contacts without a name, picking a raw contact "at random".
        db.execSQL(
                "UPDATE " + Tables.CONTACTS +
                " SET " + Contacts.NAME_RAW_CONTACT_ID + "=(" +
                        " SELECT " + RawContacts._ID +
                        " FROM " + Tables.RAW_CONTACTS +
                        " WHERE " + RawContacts.CONTACT_ID + "=" + ContactsColumns.CONCRETE_ID +
                        " ORDER BY " + RawContacts._ID +
                        " LIMIT 1)" +
                " WHERE " + Contacts.NAME_RAW_CONTACT_ID + " IS NULL"
        );

        // Wipe out DISPLAY_NAME on the Contacts table as it is no longer in use.
        db.execSQL(
                "UPDATE " + Tables.CONTACTS +
                " SET " + Contacts.DISPLAY_NAME + "=NULL"
        );

        // Copy the IN_VISIBLE_GROUP flag down to all raw contacts to allow
        // indexing on (display_name, in_visible_group)
        db.execSQL(
                "UPDATE " + Tables.RAW_CONTACTS +
                " SET contact_in_visible_group=(" +
                        "SELECT " + Contacts.IN_VISIBLE_GROUP +
                        " FROM " + Tables.CONTACTS +
                        " WHERE " + Contacts._ID + "=" + RawContacts.CONTACT_ID + ")" +
                " WHERE " + RawContacts.CONTACT_ID + " NOT NULL"
        );

        db.execSQL("CREATE INDEX raw_contact_sort_key1_index ON " + Tables.RAW_CONTACTS + " (" +
                "contact_in_visible_group" + "," +
                RawContactsColumns.DISPLAY_NAME + " COLLATE LOCALIZED ASC" +
        ");");

        db.execSQL("DROP INDEX contacts_visible_index");
        db.execSQL("CREATE INDEX contacts_visible_index ON " + Tables.CONTACTS + " (" +
                Contacts.IN_VISIBLE_GROUP +
        ");");
    }

    private void upgradeToVersion205(SQLiteDatabase db) {
        db.execSQL("ALTER TABLE " + Tables.RAW_CONTACTS
                + " ADD " + RawContacts.DISPLAY_NAME_ALTERNATIVE + " TEXT;");
        db.execSQL("ALTER TABLE " + Tables.RAW_CONTACTS
                + " ADD " + RawContacts.PHONETIC_NAME + " TEXT;");
        db.execSQL("ALTER TABLE " + Tables.RAW_CONTACTS
                + " ADD " + RawContacts.PHONETIC_NAME_STYLE + " INTEGER;");
        db.execSQL("ALTER TABLE " + Tables.RAW_CONTACTS
                + " ADD " + RawContacts.SORT_KEY_PRIMARY
                + " TEXT COLLATE " + ContactsProvider2.PHONEBOOK_COLLATOR_NAME + ";");
        db.execSQL("ALTER TABLE " + Tables.RAW_CONTACTS
                + " ADD " + RawContacts.SORT_KEY_ALTERNATIVE
                + " TEXT COLLATE " + ContactsProvider2.PHONEBOOK_COLLATOR_NAME + ";");

        NameSplitter splitter = createNameSplitter();

        SQLiteStatement rawContactUpdate = db.compileStatement(
                "UPDATE " + Tables.RAW_CONTACTS +
                " SET " +
                        RawContacts.DISPLAY_NAME_PRIMARY + "=?," +
                        RawContacts.DISPLAY_NAME_ALTERNATIVE + "=?," +
                        RawContacts.PHONETIC_NAME + "=?," +
                        RawContacts.PHONETIC_NAME_STYLE + "=?," +
                        RawContacts.SORT_KEY_PRIMARY + "=?," +
                        RawContacts.SORT_KEY_ALTERNATIVE + "=?" +
                " WHERE " + RawContacts._ID + "=?");

        upgradeStructuredNamesToVersion205(db, rawContactUpdate, splitter);
        upgradeOrganizationsToVersion205(db, rawContactUpdate, splitter);

        db.execSQL("DROP INDEX raw_contact_sort_key1_index");
        db.execSQL("CREATE INDEX raw_contact_sort_key1_index ON " + Tables.RAW_CONTACTS + " (" +
                "contact_in_visible_group" + "," +
                RawContacts.SORT_KEY_PRIMARY +
        ");");

        db.execSQL("CREATE INDEX raw_contact_sort_key2_index ON " + Tables.RAW_CONTACTS + " (" +
                "contact_in_visible_group" + "," +
                RawContacts.SORT_KEY_ALTERNATIVE +
        ");");
    }

    private void upgradeStructuredNamesToVersion205(
            SQLiteDatabase db, SQLiteStatement rawContactUpdate, NameSplitter splitter) {

        // Process structured names to detect the style of the full name and phonetic name.
        long mMimeType;
        try {
            mMimeType = DatabaseUtils.longForQuery(db,
                    "SELECT " + MimetypesColumns._ID +
                    " FROM " + Tables.MIMETYPES +
                    " WHERE " + MimetypesColumns.MIMETYPE
                            + "='" + StructuredName.CONTENT_ITEM_TYPE + "'", null);

        } catch (SQLiteDoneException e) {
            // No structured names in the database.
            return;
        }

        SQLiteStatement structuredNameUpdate = db.compileStatement(
                "UPDATE " + Tables.DATA +
                        " SET " +
                        StructuredName.FULL_NAME_STYLE + "=?," +
                        StructuredName.DISPLAY_NAME + "=?," +
                        StructuredName.PHONETIC_NAME_STYLE + "=?" +
                        " WHERE " + Data._ID + "=?");

        NameSplitter.Name name = new NameSplitter.Name();
        Cursor cursor = db.query(StructName205Query.TABLE,
                StructName205Query.COLUMNS,
                DataColumns.MIMETYPE_ID + "=" + mMimeType, null, null, null, null);
        try {
            while (cursor.moveToNext()) {
                long dataId = cursor.getLong(StructName205Query.ID);
                long rawContactId = cursor.getLong(StructName205Query.RAW_CONTACT_ID);
                int displayNameSource = cursor.getInt(StructName205Query.DISPLAY_NAME_SOURCE);

                name.clear();
                name.prefix = cursor.getString(StructName205Query.PREFIX);
                name.givenNames = cursor.getString(StructName205Query.GIVEN_NAME);
                name.middleName = cursor.getString(StructName205Query.MIDDLE_NAME);
                name.familyName = cursor.getString(StructName205Query.FAMILY_NAME);
                name.suffix = cursor.getString(StructName205Query.SUFFIX);
                name.phoneticFamilyName = cursor.getString(StructName205Query.PHONETIC_FAMILY_NAME);
                name.phoneticMiddleName = cursor.getString(StructName205Query.PHONETIC_MIDDLE_NAME);
                name.phoneticGivenName = cursor.getString(StructName205Query.PHONETIC_GIVEN_NAME);

                upgradeNameToVersion205(dataId, rawContactId, displayNameSource, name,
                        structuredNameUpdate, rawContactUpdate, splitter);
            }
        } finally {
            cursor.close();
        }
    }

    private void upgradeNameToVersion205(
            long dataId,
            long rawContactId,
            int displayNameSource,
            NameSplitter.Name name,
            SQLiteStatement structuredNameUpdate,
            SQLiteStatement rawContactUpdate,
            NameSplitter splitter) {

        splitter.guessNameStyle(name);
        int unadjustedFullNameStyle = name.fullNameStyle;
        name.fullNameStyle = splitter.getAdjustedFullNameStyle(name.fullNameStyle);
        String displayName = splitter.join(name, true, true);

        // Don't update database with the adjusted fullNameStyle as it is locale
        // related
        structuredNameUpdate.bindLong(1, unadjustedFullNameStyle);
        DatabaseUtils.bindObjectToProgram(structuredNameUpdate, 2, displayName);
        structuredNameUpdate.bindLong(3, name.phoneticNameStyle);
        structuredNameUpdate.bindLong(4, dataId);
        structuredNameUpdate.execute();

        if (displayNameSource == DisplayNameSources.STRUCTURED_NAME) {
            String displayNameAlternative = splitter.join(name, false, false);
            String phoneticName = splitter.joinPhoneticName(name);
            String sortKey = null;
            String sortKeyAlternative = null;

            if (phoneticName != null) {
                sortKey = sortKeyAlternative = phoneticName;
            } else if (name.fullNameStyle == FullNameStyle.CHINESE ||
                    name.fullNameStyle == FullNameStyle.CJK) {
                sortKey = sortKeyAlternative = displayName;
            }

            if (sortKey == null) {
                sortKey = displayName;
                sortKeyAlternative = displayNameAlternative;
            }

            updateRawContact205(rawContactUpdate, rawContactId, displayName,
                    displayNameAlternative, name.phoneticNameStyle, phoneticName, sortKey,
                    sortKeyAlternative);
        }
    }

    private void upgradeOrganizationsToVersion205(
            SQLiteDatabase db, SQLiteStatement rawContactUpdate, NameSplitter splitter) {

        final long mimeType = lookupMimeTypeId(db, Organization.CONTENT_ITEM_TYPE);
        SQLiteStatement organizationUpdate = db.compileStatement(
                "UPDATE " + Tables.DATA +
                " SET " +
                        Organization.PHONETIC_NAME_STYLE + "=?" +
                " WHERE " + Data._ID + "=?");

        Cursor cursor = db.query(Organization205Query.TABLE, Organization205Query.COLUMNS,
                DataColumns.MIMETYPE_ID + "=" + mimeType + " AND "
                        + RawContacts.DISPLAY_NAME_SOURCE + "=" + DisplayNameSources.ORGANIZATION,
                null, null, null, null);
        try {
            while (cursor.moveToNext()) {
                long dataId = cursor.getLong(Organization205Query.ID);
                long rawContactId = cursor.getLong(Organization205Query.RAW_CONTACT_ID);
                String company = cursor.getString(Organization205Query.COMPANY);
                String phoneticName = cursor.getString(Organization205Query.PHONETIC_NAME);

                int phoneticNameStyle = splitter.guessPhoneticNameStyle(phoneticName);

                organizationUpdate.bindLong(1, phoneticNameStyle);
                organizationUpdate.bindLong(2, dataId);
                organizationUpdate.execute();

                String sortKey = company;

                updateRawContact205(rawContactUpdate, rawContactId, company,
                        company, phoneticNameStyle, phoneticName, sortKey, sortKey);
            }
        } finally {
            cursor.close();
        }
    }

    private void updateRawContact205(SQLiteStatement rawContactUpdate, long rawContactId,
            String displayName, String displayNameAlternative, int phoneticNameStyle,
            String phoneticName, String sortKeyPrimary, String sortKeyAlternative) {
        bindString(rawContactUpdate, 1, displayName);
        bindString(rawContactUpdate, 2, displayNameAlternative);
        bindString(rawContactUpdate, 3, phoneticName);
        rawContactUpdate.bindLong(4, phoneticNameStyle);
        bindString(rawContactUpdate, 5, sortKeyPrimary);
        bindString(rawContactUpdate, 6, sortKeyAlternative);
        rawContactUpdate.bindLong(7, rawContactId);
        rawContactUpdate.execute();
    }

    private void upgrateToVersion206(SQLiteDatabase db) {
        db.execSQL("ALTER TABLE " + Tables.RAW_CONTACTS
                + " ADD name_verified INTEGER NOT NULL DEFAULT 0;");
    }

    /**
     * The {@link ContactsProvider2#update} method was deleting name lookup for new
     * emails during the sync.  We need to restore the lost name lookup rows.
     */
    private void upgradeEmailToVersion303(SQLiteDatabase db) {
        final long mimeTypeId = lookupMimeTypeId(db, Email.CONTENT_ITEM_TYPE);
        if (mimeTypeId == -1) {
            return;
        }

        ContentValues values = new ContentValues();

        // Find all data rows with the mime type "email" that are missing name lookup
        Cursor cursor = db.query(Upgrade303Query.TABLE, Upgrade303Query.COLUMNS,
                Upgrade303Query.SELECTION, new String[] {String.valueOf(mimeTypeId)},
                null, null, null);
        try {
            while (cursor.moveToNext()) {
                long dataId = cursor.getLong(Upgrade303Query.ID);
                long rawContactId = cursor.getLong(Upgrade303Query.RAW_CONTACT_ID);
                String value = cursor.getString(Upgrade303Query.DATA1);
                value = extractHandleFromEmailAddress(value);

                if (value != null) {
                    values.put(NameLookupColumns.DATA_ID, dataId);
                    values.put(NameLookupColumns.RAW_CONTACT_ID, rawContactId);
                    values.put(NameLookupColumns.NAME_TYPE, NameLookupType.EMAIL_BASED_NICKNAME);
                    values.put(NameLookupColumns.NORMALIZED_NAME, NameNormalizer.normalize(value));
                    db.insert(Tables.NAME_LOOKUP, null, values);
                }
            }
        } finally {
            cursor.close();
        }
    }

    /**
     * The {@link ContactsProvider2#update} method was deleting name lookup for new
     * nicknames during the sync.  We need to restore the lost name lookup rows.
     */
    private void upgradeNicknameToVersion303(SQLiteDatabase db) {
        final long mimeTypeId = lookupMimeTypeId(db, Nickname.CONTENT_ITEM_TYPE);
        if (mimeTypeId == -1) {
            return;
        }

        ContentValues values = new ContentValues();

        // Find all data rows with the mime type "nickname" that are missing name lookup
        Cursor cursor = db.query(Upgrade303Query.TABLE, Upgrade303Query.COLUMNS,
                Upgrade303Query.SELECTION, new String[] {String.valueOf(mimeTypeId)},
                null, null, null);
        try {
            while (cursor.moveToNext()) {
                long dataId = cursor.getLong(Upgrade303Query.ID);
                long rawContactId = cursor.getLong(Upgrade303Query.RAW_CONTACT_ID);
                String value = cursor.getString(Upgrade303Query.DATA1);

                values.put(NameLookupColumns.DATA_ID, dataId);
                values.put(NameLookupColumns.RAW_CONTACT_ID, rawContactId);
                values.put(NameLookupColumns.NAME_TYPE, NameLookupType.NICKNAME);
                values.put(NameLookupColumns.NORMALIZED_NAME, NameNormalizer.normalize(value));
                db.insert(Tables.NAME_LOOKUP, null, values);
            }
        } finally {
            cursor.close();
        }
    }

    private void upgradeToVersion304(SQLiteDatabase db) {
        // Mimetype table requires an index on mime type.
        db.execSQL("CREATE UNIQUE INDEX IF NOT EXISTS mime_type ON " + Tables.MIMETYPES + " (" +
                MimetypesColumns.MIMETYPE +
        ");");
    }

    private void upgradeToVersion306(SQLiteDatabase db) {
        // Fix invalid lookup that was used for Exchange contacts (it was not escaped)
        // It happened when a new contact was created AND synchronized
        final StringBuilder lookupKeyBuilder = new StringBuilder();
        final SQLiteStatement updateStatement = db.compileStatement(
                "UPDATE contacts " +
                "SET lookup=? " +
                "WHERE _id=?");
        final Cursor contactIdCursor = db.rawQuery(
                "SELECT DISTINCT contact_id " +
                "FROM raw_contacts " +
                "WHERE deleted=0 AND account_type='com.android.exchange'",
                null);
        try {
            while (contactIdCursor.moveToNext()) {
                final long contactId = contactIdCursor.getLong(0);
                lookupKeyBuilder.setLength(0);
                final Cursor c = db.rawQuery(
                        "SELECT account_type, account_name, _id, sourceid, display_name " +
                        "FROM raw_contacts " +
                        "WHERE contact_id=? " +
                        "ORDER BY _id",
                        new String[] {String.valueOf(contactId)});
                try {
                    while (c.moveToNext()) {
                        ContactLookupKey.appendToLookupKey(lookupKeyBuilder,
                                c.getString(0),
                                c.getString(1),
                                c.getLong(2),
                                c.getString(3),
                                c.getString(4));
                    }
                } finally {
                    c.close();
                }

                if (lookupKeyBuilder.length() == 0) {
                    updateStatement.bindNull(1);
                } else {
                    updateStatement.bindString(1, Uri.encode(lookupKeyBuilder.toString()));
                }
                updateStatement.bindLong(2, contactId);

                updateStatement.execute();
            }
        } finally {
            updateStatement.close();
            contactIdCursor.close();
        }
    }

    private void upgradeToVersion307(SQLiteDatabase db) {
        db.execSQL("CREATE TABLE properties (" +
                "property_key TEXT PRIMARY_KEY, " +
                "property_value TEXT" +
        ");");
    }

    private void upgradeToVersion308(SQLiteDatabase db) {
        db.execSQL("CREATE TABLE accounts (" +
                "account_name TEXT, " +
                "account_type TEXT " +
        ");");

        db.execSQL("INSERT INTO accounts " +
                "SELECT DISTINCT account_name, account_type FROM raw_contacts");
    }

    private void upgradeToVersion400(SQLiteDatabase db) {
        db.execSQL("ALTER TABLE " + Tables.GROUPS
                + " ADD " + Groups.FAVORITES + " INTEGER NOT NULL DEFAULT 0;");
        db.execSQL("ALTER TABLE " + Tables.GROUPS
                + " ADD " + Groups.AUTO_ADD + " INTEGER NOT NULL DEFAULT 0;");
    }

    private void upgradeToVersion353(SQLiteDatabase db) {
        db.execSQL("DELETE FROM contacts " +
                "WHERE NOT EXISTS (SELECT 1 FROM raw_contacts WHERE contact_id=contacts._id)");
    }

    private void rebuildNameLookup(SQLiteDatabase db, boolean rebuildSqliteStats) {
        db.execSQL("DROP INDEX IF EXISTS name_lookup_index");
        insertNameLookup(db);
        createContactsIndexes(db, rebuildSqliteStats);
    }

    protected void rebuildSearchIndex() {
        rebuildSearchIndex(getWritableDatabase(), true);
    }

    private void rebuildSearchIndex(SQLiteDatabase db, boolean rebuildSqliteStats) {
        createSearchIndexTable(db, rebuildSqliteStats);
        setProperty(db, SearchIndexManager.PROPERTY_SEARCH_INDEX_VERSION, "0");
    }

    /**
     * Checks whether the current ICU code version matches that used to build
     * the locale specific data in the ContactsDB.
     */
    public boolean needsToUpdateLocaleData(LocaleSet locales) {
        final String dbLocale = getProperty(DbProperties.LOCALE, "");
        if (!dbLocale.equals(locales.toString())) {
            return true;
        }
        final String curICUVersion = ICU.getIcuVersion();
        final String dbICUVersion = getProperty(DbProperties.ICU_VERSION,
                "(unknown)");
        if (!curICUVersion.equals(dbICUVersion)) {
            Log.i(TAG, "ICU version has changed. Current version is "
                    + curICUVersion + "; DB was built with " + dbICUVersion);
            return true;
        }
        return false;
    }

    private void upgradeLocaleData(SQLiteDatabase db, boolean rebuildSqliteStats) {
        final LocaleSet locales = LocaleSet.getDefault();
        Log.i(TAG, "Upgrading locale data for " + locales
                + " (ICU v" + ICU.getIcuVersion() + ")");
        final long start = SystemClock.elapsedRealtime();
        initializeCache(db);
        rebuildLocaleData(db, locales, rebuildSqliteStats);
        Log.i(TAG, "Locale update completed in " + (SystemClock.elapsedRealtime() - start) + "ms");
    }

    private void rebuildLocaleData(SQLiteDatabase db, LocaleSet locales, boolean rebuildSqliteStats) {
        db.execSQL("DROP INDEX raw_contact_sort_key1_index");
        db.execSQL("DROP INDEX raw_contact_sort_key2_index");
        db.execSQL("DROP INDEX IF EXISTS name_lookup_index");

        loadNicknameLookupTable(db);
        insertNameLookup(db);
        rebuildSortKeys(db);
        createContactsIndexes(db, rebuildSqliteStats);

        FastScrollingIndexCache.getInstance(mContext).invalidate();
        // Update the ICU version used to generate the locale derived data
        // so we can tell when we need to rebuild with new ICU versions.
        setProperty(db, DbProperties.ICU_VERSION, ICU.getIcuVersion());
        setProperty(db, DbProperties.LOCALE, locales.toString());
    }

    /**
     * Regenerates all locale-sensitive data if needed:
     * nickname_lookup, name_lookup and sort keys. Invalidates the fast
     * scrolling index cache.
     */
    public void setLocale(LocaleSet locales) {
        if (!needsToUpdateLocaleData(locales)) {
            return;
        }
        Log.i(TAG, "Switching to locale " + locales
                + " (ICU v" + ICU.getIcuVersion() + ")");

        final long start = SystemClock.elapsedRealtime();
        SQLiteDatabase db = getWritableDatabase();
        db.setLocale(locales.getPrimaryLocale());
        db.beginTransaction();
        try {
            rebuildLocaleData(db, locales, true);
            db.setTransactionSuccessful();
        } finally {
            db.endTransaction();
        }

        Log.i(TAG, "Locale change completed in " + (SystemClock.elapsedRealtime() - start) + "ms");
    }

    /**
     * Regenerates sort keys for all contacts.
     */
    private void rebuildSortKeys(SQLiteDatabase db) {
        Cursor cursor = db.query(Tables.RAW_CONTACTS, new String[] {RawContacts._ID},
                null, null, null, null, null);
        try {
            while (cursor.moveToNext()) {
                long rawContactId = cursor.getLong(0);
                updateRawContactDisplayName(db, rawContactId);
            }
        } finally {
            cursor.close();
        }
    }

    private void insertNameLookup(SQLiteDatabase db) {
        db.execSQL("DELETE FROM " + Tables.NAME_LOOKUP);

        SQLiteStatement nameLookupInsert = db.compileStatement(
                "INSERT OR IGNORE INTO " + Tables.NAME_LOOKUP + "("
                        + NameLookupColumns.RAW_CONTACT_ID + ","
                        + NameLookupColumns.DATA_ID + ","
                        + NameLookupColumns.NAME_TYPE + ","
                        + NameLookupColumns.NORMALIZED_NAME +
                ") VALUES (?,?,?,?)");

        try {
            insertStructuredNameLookup(db, nameLookupInsert);
            insertEmailLookup(db, nameLookupInsert);
            insertNicknameLookup(db, nameLookupInsert);
        } finally {
            nameLookupInsert.close();
        }
    }

    /**
     * Inserts name lookup rows for all structured names in the database.
     */
    private void insertStructuredNameLookup(SQLiteDatabase db, SQLiteStatement nameLookupInsert) {
        NameSplitter nameSplitter = createNameSplitter();
        NameLookupBuilder nameLookupBuilder = new StructuredNameLookupBuilder(nameSplitter,
                new CommonNicknameCache(db), nameLookupInsert);
        final long mimeTypeId = lookupMimeTypeId(db, StructuredName.CONTENT_ITEM_TYPE);
        Cursor cursor = db.query(StructuredNameQuery.TABLE, StructuredNameQuery.COLUMNS,
                StructuredNameQuery.SELECTION, new String[] {String.valueOf(mimeTypeId)},
                null, null, null);
        try {
            while (cursor.moveToNext()) {
                long dataId = cursor.getLong(StructuredNameQuery.ID);
                long rawContactId = cursor.getLong(StructuredNameQuery.RAW_CONTACT_ID);
                String name = cursor.getString(StructuredNameQuery.DISPLAY_NAME);
                int fullNameStyle = nameSplitter.guessFullNameStyle(name);
                fullNameStyle = nameSplitter.getAdjustedFullNameStyle(fullNameStyle);
                nameLookupBuilder.insertNameLookup(rawContactId, dataId, name, fullNameStyle);
            }
        } finally {
            cursor.close();
        }
    }

    /**
     * Inserts name lookup rows for all email addresses in the database.
     */
    private void insertEmailLookup(SQLiteDatabase db, SQLiteStatement nameLookupInsert) {
        final long mimeTypeId = lookupMimeTypeId(db, Email.CONTENT_ITEM_TYPE);
        Cursor cursor = db.query(EmailQuery.TABLE, EmailQuery.COLUMNS,
                EmailQuery.SELECTION, new String[] {String.valueOf(mimeTypeId)},
                null, null, null);
        try {
            while (cursor.moveToNext()) {
                long dataId = cursor.getLong(EmailQuery.ID);
                long rawContactId = cursor.getLong(EmailQuery.RAW_CONTACT_ID);
                String address = cursor.getString(EmailQuery.ADDRESS);
                address = extractHandleFromEmailAddress(address);
                insertNameLookup(nameLookupInsert, rawContactId, dataId,
                        NameLookupType.EMAIL_BASED_NICKNAME, address);
            }
        } finally {
            cursor.close();
        }
    }

    /**
     * Inserts name lookup rows for all nicknames in the database.
     */
    private void insertNicknameLookup(SQLiteDatabase db, SQLiteStatement nameLookupInsert) {
        final long mimeTypeId = lookupMimeTypeId(db, Nickname.CONTENT_ITEM_TYPE);
        Cursor cursor = db.query(NicknameQuery.TABLE, NicknameQuery.COLUMNS,
                NicknameQuery.SELECTION, new String[]{String.valueOf(mimeTypeId)},
                null, null, null);
        try {
            while (cursor.moveToNext()) {
                long dataId = cursor.getLong(NicknameQuery.ID);
                long rawContactId = cursor.getLong(NicknameQuery.RAW_CONTACT_ID);
                String nickname = cursor.getString(NicknameQuery.NAME);
                insertNameLookup(nameLookupInsert, rawContactId, dataId,
                        NameLookupType.NICKNAME, nickname);
            }
        } finally {
            cursor.close();
        }
    }

    /**
     * Inserts a record in the {@link Tables#NAME_LOOKUP} table.
     */
    public void insertNameLookup(SQLiteStatement stmt, long rawContactId, long dataId,
            int lookupType, String name) {
        if (TextUtils.isEmpty(name)) {
            return;
        }

        String normalized = NameNormalizer.normalize(name);
        if (TextUtils.isEmpty(normalized)) {
            return;
        }

        insertNormalizedNameLookup(stmt, rawContactId, dataId, lookupType, normalized);
    }

    private void insertNormalizedNameLookup(SQLiteStatement stmt, long rawContactId, long dataId,
            int lookupType, String normalizedName) {
        stmt.bindLong(1, rawContactId);
        stmt.bindLong(2, dataId);
        stmt.bindLong(3, lookupType);
        stmt.bindString(4, normalizedName);
        stmt.executeInsert();
    }

    /**
     * Changing the VISIBLE bit from a field on both RawContacts and Contacts to a separate table.
     */
    private void upgradeToVersion401(SQLiteDatabase db) {
        db.execSQL("CREATE TABLE " + Tables.VISIBLE_CONTACTS + " (" +
                Contacts._ID + " INTEGER PRIMARY KEY" +
        ");");
        db.execSQL("INSERT INTO " + Tables.VISIBLE_CONTACTS +
                " SELECT " + Contacts._ID +
                " FROM " + Tables.CONTACTS +
                " WHERE " + Contacts.IN_VISIBLE_GROUP + "!=0");
        db.execSQL("DROP INDEX contacts_visible_index");
    }

    /**
     * Introducing a new table: directories.
     */
    private void upgradeToVersion402(SQLiteDatabase db) {
        createDirectoriesTable(db);
    }

    private void upgradeToVersion403(SQLiteDatabase db) {
        db.execSQL("DROP TABLE IF EXISTS directories;");
        createDirectoriesTable(db);

        db.execSQL("ALTER TABLE raw_contacts"
                + " ADD raw_contact_is_read_only INTEGER NOT NULL DEFAULT 0;");

        db.execSQL("ALTER TABLE data"
                + " ADD is_read_only INTEGER NOT NULL DEFAULT 0;");
    }

    private void upgradeToVersion405(SQLiteDatabase db) {
        db.execSQL("DROP TABLE IF EXISTS phone_lookup;");
        // Private phone numbers table used for lookup
        db.execSQL("CREATE TABLE " + Tables.PHONE_LOOKUP + " (" +
                PhoneLookupColumns.DATA_ID
                + " INTEGER REFERENCES data(_id) NOT NULL," +
                PhoneLookupColumns.RAW_CONTACT_ID
                + " INTEGER REFERENCES raw_contacts(_id) NOT NULL," +
                PhoneLookupColumns.NORMALIZED_NUMBER + " TEXT NOT NULL," +
                PhoneLookupColumns.MIN_MATCH + " TEXT NOT NULL" +
        ");");

        db.execSQL("CREATE INDEX phone_lookup_index ON " + Tables.PHONE_LOOKUP + " (" +
                PhoneLookupColumns.NORMALIZED_NUMBER + "," +
                PhoneLookupColumns.RAW_CONTACT_ID + "," +
                PhoneLookupColumns.DATA_ID +
        ");");

        db.execSQL("CREATE INDEX phone_lookup_min_match_index ON " + Tables.PHONE_LOOKUP + " (" +
                PhoneLookupColumns.MIN_MATCH + "," +
                PhoneLookupColumns.RAW_CONTACT_ID + "," +
                PhoneLookupColumns.DATA_ID +
        ");");

        final long mimeTypeId = lookupMimeTypeId(db, Phone.CONTENT_ITEM_TYPE);
        if (mimeTypeId == -1) {
            return;
        }

        Cursor cursor = db.rawQuery(
                    "SELECT _id, " + Phone.RAW_CONTACT_ID + ", " + Phone.NUMBER +
                    " FROM " + Tables.DATA +
                    " WHERE " + DataColumns.MIMETYPE_ID + "=" + mimeTypeId
                            + " AND " + Phone.NUMBER + " NOT NULL", null);

        ContentValues phoneValues = new ContentValues();
        try {
            while (cursor.moveToNext()) {
                long dataID = cursor.getLong(0);
                long rawContactID = cursor.getLong(1);
                String number = cursor.getString(2);
                String normalizedNumber = PhoneNumberUtils.normalizeNumber(number);
                if (!TextUtils.isEmpty(normalizedNumber)) {
                    phoneValues.clear();
                    phoneValues.put(PhoneLookupColumns.RAW_CONTACT_ID, rawContactID);
                    phoneValues.put(PhoneLookupColumns.DATA_ID, dataID);
                    phoneValues.put(PhoneLookupColumns.NORMALIZED_NUMBER, normalizedNumber);
                    phoneValues.put(PhoneLookupColumns.MIN_MATCH,
                            PhoneNumberUtils.toCallerIDMinMatch(normalizedNumber));
                    db.insert(Tables.PHONE_LOOKUP, null, phoneValues);
                }
            }
        } finally {
            cursor.close();
        }
    }

    private void upgradeToVersion406(SQLiteDatabase db) {
        db.execSQL("ALTER TABLE calls ADD countryiso TEXT;");
    }

    private void upgradeToVersion409(SQLiteDatabase db) {
        db.execSQL("DROP TABLE IF EXISTS directories;");
        createDirectoriesTable(db);
    }

    /**
     * Adding DEFAULT_DIRECTORY table.
     * DEFAULT_DIRECTORY should contain every contact which should be shown to users in default.
     * - if a contact doesn't belong to any account (local contact), it should be in
     *   default_directory
     * - if a contact belongs to an account that doesn't have a "default" group, it should be in
     *   default_directory
     * - if a contact belongs to an account that has a "default" group (like Google directory,
     *   which has "My contacts" group as default), it should be in default_directory.
     *
     * This logic assumes that accounts with the "default" group should have at least one
     * group with AUTO_ADD (implying it is the default group) flag in the groups table.
     */
    private void upgradeToVersion411(SQLiteDatabase db) {
        db.execSQL("DROP TABLE IF EXISTS " + Tables.DEFAULT_DIRECTORY);
        db.execSQL("CREATE TABLE default_directory (_id INTEGER PRIMARY KEY);");

        // Process contacts without an account
        db.execSQL("INSERT OR IGNORE INTO default_directory " +
                " SELECT contact_id " +
                " FROM raw_contacts " +
                " WHERE raw_contacts.account_name IS NULL " +
                "   AND raw_contacts.account_type IS NULL ");

        // Process accounts that don't have a default group (e.g. Exchange).
        db.execSQL("INSERT OR IGNORE INTO default_directory " +
                " SELECT contact_id " +
                " FROM raw_contacts " +
                " WHERE NOT EXISTS" +
                " (SELECT _id " +
                "  FROM groups " +
                "  WHERE raw_contacts.account_name = groups.account_name" +
                "    AND raw_contacts.account_type = groups.account_type" +
                "    AND groups.auto_add != 0)");

        final long mimetype = lookupMimeTypeId(db, GroupMembership.CONTENT_ITEM_TYPE);

        // Process accounts that do have a default group (e.g. Google)
        db.execSQL("INSERT OR IGNORE INTO default_directory " +
                " SELECT contact_id " +
                " FROM raw_contacts " +
                " JOIN data " +
                "   ON (raw_contacts._id=raw_contact_id)" +
                " WHERE mimetype_id=" + mimetype +
                " AND EXISTS" +
                " (SELECT _id" +
                "  FROM groups" +
                "  WHERE raw_contacts.account_name = groups.account_name" +
                "    AND raw_contacts.account_type = groups.account_type" +
                "    AND groups.auto_add != 0)");
    }

    private void upgradeToVersion413(SQLiteDatabase db) {
        db.execSQL("DROP TABLE IF EXISTS directories;");
        createDirectoriesTable(db);
    }

    private void upgradeToVersion415(SQLiteDatabase db) {
        db.execSQL(
                "ALTER TABLE " + Tables.GROUPS +
                " ADD " + Groups.GROUP_IS_READ_ONLY + " INTEGER NOT NULL DEFAULT 0");
        db.execSQL(
                "UPDATE " + Tables.GROUPS +
                "   SET " + Groups.GROUP_IS_READ_ONLY + "=1" +
                " WHERE " + Groups.SYSTEM_ID + " NOT NULL");
    }

    private void upgradeToVersion416(SQLiteDatabase db) {
        db.execSQL("CREATE INDEX phone_lookup_data_id_min_match_index ON " + Tables.PHONE_LOOKUP +
                " (" + PhoneLookupColumns.DATA_ID + ", " + PhoneLookupColumns.MIN_MATCH + ");");
    }

    private void upgradeToVersion501(SQLiteDatabase db) {
        // Remove organization rows from the name lookup, we now use search index for that
        db.execSQL("DELETE FROM name_lookup WHERE name_type=5");
    }

    private void upgradeToVersion502(SQLiteDatabase db) {
        // Remove Chinese and Korean name lookup - this data is now in the search index
        db.execSQL("DELETE FROM name_lookup WHERE name_type IN (6, 7)");
    }

    private void upgradeToVersion504(SQLiteDatabase db) {
        initializeCache(db);

        // Find all names with prefixes and recreate display name
        Cursor cursor = db.rawQuery(
                "SELECT " + StructuredName.RAW_CONTACT_ID +
                " FROM " + Tables.DATA +
                " WHERE " + DataColumns.MIMETYPE_ID + "=?"
                        + " AND " + StructuredName.PREFIX + " NOT NULL",
                new String[] {String.valueOf(mMimeTypeIdStructuredName)});

        try {
            while(cursor.moveToNext()) {
                long rawContactId = cursor.getLong(0);
                updateRawContactDisplayName(db, rawContactId);
            }

        } finally {
            cursor.close();
        }
    }

    private void upgradeToVersion601(SQLiteDatabase db) {
        db.execSQL("CREATE TABLE data_usage_stat(" +
                "stat_id INTEGER PRIMARY KEY AUTOINCREMENT, " +
                "data_id INTEGER NOT NULL, " +
                "usage_type INTEGER NOT NULL DEFAULT 0, " +
                "times_used INTEGER NOT NULL DEFAULT 0, " +
                "last_time_used INTERGER NOT NULL DEFAULT 0, " +
                "FOREIGN KEY(data_id) REFERENCES data(_id));");
        db.execSQL("CREATE UNIQUE INDEX data_usage_stat_index ON " +
                "data_usage_stat (data_id, usage_type)");
    }

    private void upgradeToVersion602(SQLiteDatabase db) {
        db.execSQL("ALTER TABLE calls ADD voicemail_uri TEXT;");
        db.execSQL("ALTER TABLE calls ADD _data TEXT;");
        db.execSQL("ALTER TABLE calls ADD has_content INTEGER;");
        db.execSQL("ALTER TABLE calls ADD mime_type TEXT;");
        db.execSQL("ALTER TABLE calls ADD source_data TEXT;");
        db.execSQL("ALTER TABLE calls ADD source_package TEXT;");
        db.execSQL("ALTER TABLE calls ADD state INTEGER;");
    }

    private void upgradeToVersion604(SQLiteDatabase db) {
        db.execSQL("CREATE TABLE voicemail_status (" +
                "_id INTEGER PRIMARY KEY AUTOINCREMENT," +
                "source_package TEXT UNIQUE NOT NULL," +
                "settings_uri TEXT," +
                "voicemail_access_uri TEXT," +
                "configuration_state INTEGER," +
                "data_channel_state INTEGER," +
                "notification_channel_state INTEGER" +
        ");");
    }

    private void upgradeToVersion606(SQLiteDatabase db) {
        db.execSQL("DROP VIEW IF EXISTS view_contacts_restricted;");
        db.execSQL("DROP VIEW IF EXISTS view_data_restricted;");
        db.execSQL("DROP VIEW IF EXISTS view_raw_contacts_restricted;");
        db.execSQL("DROP VIEW IF EXISTS view_raw_entities_restricted;");
        db.execSQL("DROP VIEW IF EXISTS view_entities_restricted;");
        db.execSQL("DROP VIEW IF EXISTS view_data_usage_stat_restricted;");
        db.execSQL("DROP INDEX IF EXISTS contacts_restricted_index");

        // We should remove the restricted columns here as well, but unfortunately SQLite doesn't
        // provide ALTER TABLE DROP COLUMN. As they have DEFAULT 0, we can keep but ignore them
    }

    private void upgradeToVersion608(SQLiteDatabase db) {
        db.execSQL("ALTER TABLE contacts ADD photo_file_id INTEGER REFERENCES photo_files(_id);");

        db.execSQL("CREATE TABLE photo_files(" +
                "_id INTEGER PRIMARY KEY AUTOINCREMENT, " +
                "height INTEGER NOT NULL, " +
                "width INTEGER NOT NULL, " +
                "filesize INTEGER NOT NULL);");
    }

    private void upgradeToVersion610(SQLiteDatabase db) {
        db.execSQL("ALTER TABLE calls ADD is_read INTEGER;");
    }

    private void upgradeToVersion611(SQLiteDatabase db) {
        db.execSQL("ALTER TABLE raw_contacts ADD data_set TEXT DEFAULT NULL;");
        db.execSQL("ALTER TABLE groups ADD data_set TEXT DEFAULT NULL;");
        db.execSQL("ALTER TABLE accounts ADD data_set TEXT DEFAULT NULL;");

        db.execSQL("CREATE INDEX raw_contacts_source_id_data_set_index ON raw_contacts " +
                "(sourceid, account_type, account_name, data_set);");

        db.execSQL("CREATE INDEX groups_source_id_data_set_index ON groups " +
                "(sourceid, account_type, account_name, data_set);");
    }

    private void upgradeToVersion612(SQLiteDatabase db) {
        db.execSQL("ALTER TABLE calls ADD geocoded_location TEXT DEFAULT NULL;");
        // Old calls will not have a geocoded location; new calls will get it when inserted.
    }

    private void upgradeToVersion613(SQLiteDatabase db) {
        // The stream item and stream item photos APIs were not in-use by anyone in the time
        // between their initial creation (in v609) and this update.  So we're just dropping
        // and re-creating them to get appropriate columns.  The delta is as follows:
        // - In stream_items, package_id was replaced by res_package.
        // - In stream_item_photos, picture was replaced by photo_file_id.
        // - Instead of resource IDs for icon and label, we use resource name strings now
        // - Added sync columns
        // - Removed action and action_uri
        // - Text and comments are now nullable

        db.execSQL("DROP TABLE IF EXISTS stream_items");
        db.execSQL("DROP TABLE IF EXISTS stream_item_photos");

        db.execSQL("CREATE TABLE stream_items(" +
                "_id INTEGER PRIMARY KEY AUTOINCREMENT, " +
                "raw_contact_id INTEGER NOT NULL, " +
                "res_package TEXT, " +
                "icon TEXT, " +
                "label TEXT, " +
                "text TEXT, " +
                "timestamp INTEGER NOT NULL, " +
                "comments TEXT, " +
                "stream_item_sync1 TEXT, " +
                "stream_item_sync2 TEXT, " +
                "stream_item_sync3 TEXT, " +
                "stream_item_sync4 TEXT, " +
                "FOREIGN KEY(raw_contact_id) REFERENCES raw_contacts(_id));");

        db.execSQL("CREATE TABLE stream_item_photos(" +
                "_id INTEGER PRIMARY KEY AUTOINCREMENT, " +
                "stream_item_id INTEGER NOT NULL, " +
                "sort_index INTEGER, " +
                "photo_file_id INTEGER NOT NULL, " +
                "stream_item_photo_sync1 TEXT, " +
                "stream_item_photo_sync2 TEXT, " +
                "stream_item_photo_sync3 TEXT, " +
                "stream_item_photo_sync4 TEXT, " +
                "FOREIGN KEY(stream_item_id) REFERENCES stream_items(_id));");
    }

    private void upgradeToVersion615(SQLiteDatabase db) {
        // Old calls will not have up to date values for these columns, they will be filled in
        // as needed.
        db.execSQL("ALTER TABLE calls ADD lookup_uri TEXT DEFAULT NULL;");
        db.execSQL("ALTER TABLE calls ADD matched_number TEXT DEFAULT NULL;");
        db.execSQL("ALTER TABLE calls ADD normalized_number TEXT DEFAULT NULL;");
        db.execSQL("ALTER TABLE calls ADD photo_id INTEGER NOT NULL DEFAULT 0;");
    }

    private void upgradeToVersion618(SQLiteDatabase db) {
        // The Settings table needs a data_set column which technically should be part of the
        // primary key but can't be because it may be null.  Since SQLite doesn't support nuking
        // the primary key, we'll drop the old table, re-create it, and copy the settings back in.
        db.execSQL("CREATE TEMPORARY TABLE settings_backup(" +
                "account_name STRING NOT NULL," +
                "account_type STRING NOT NULL," +
                "ungrouped_visible INTEGER NOT NULL DEFAULT 0," +
                "should_sync INTEGER NOT NULL DEFAULT 1" +
        ");");
        db.execSQL("INSERT INTO settings_backup " +
                "SELECT account_name, account_type, ungrouped_visible, should_sync" +
                " FROM settings");
        db.execSQL("DROP TABLE settings");
        db.execSQL("CREATE TABLE settings (" +
                "account_name STRING NOT NULL," +
                "account_type STRING NOT NULL," +
                "data_set STRING," +
                "ungrouped_visible INTEGER NOT NULL DEFAULT 0," +
                "should_sync INTEGER NOT NULL DEFAULT 1" +
        ");");
        db.execSQL("INSERT INTO settings " +
                "SELECT account_name, account_type, NULL, ungrouped_visible, should_sync " +
                "FROM settings_backup");
        db.execSQL("DROP TABLE settings_backup");
    }

    private void upgradeToVersion622(SQLiteDatabase db) {
        db.execSQL("ALTER TABLE calls ADD formatted_number TEXT DEFAULT NULL;");
    }

    private void upgradeToVersion626(SQLiteDatabase db) {
        db.execSQL("DROP TABLE IF EXISTS accounts");

        db.execSQL("CREATE TABLE accounts (" +
                "_id INTEGER PRIMARY KEY AUTOINCREMENT," +
                "account_name TEXT, " +
                "account_type TEXT, " +
                "data_set TEXT" +
        ");");

        // Add "account_id" column to groups and raw_contacts
        db.execSQL("ALTER TABLE raw_contacts ADD " +
                "account_id INTEGER REFERENCES accounts(_id)");
        db.execSQL("ALTER TABLE groups ADD " +
                "account_id INTEGER REFERENCES accounts(_id)");

        // Update indexes.
        db.execSQL("DROP INDEX IF EXISTS raw_contacts_source_id_index");
        db.execSQL("DROP INDEX IF EXISTS raw_contacts_source_id_data_set_index");
        db.execSQL("DROP INDEX IF EXISTS groups_source_id_index");
        db.execSQL("DROP INDEX IF EXISTS groups_source_id_data_set_index");

        db.execSQL("CREATE INDEX raw_contacts_source_id_account_id_index ON raw_contacts ("
                + "sourceid, account_id);");
        db.execSQL("CREATE INDEX groups_source_id_account_id_index ON groups ("
                + "sourceid, account_id);");

        // Migrate account_name/account_type/data_set to accounts table

        final Set<AccountWithDataSet> accountsWithDataSets = Sets.newHashSet();
        upgradeToVersion626_findAccountsWithDataSets(accountsWithDataSets, db, "raw_contacts");
        upgradeToVersion626_findAccountsWithDataSets(accountsWithDataSets, db, "groups");

        for (AccountWithDataSet accountWithDataSet : accountsWithDataSets) {
            db.execSQL("INSERT INTO accounts (account_name,account_type,data_set)VALUES(?, ?, ?)",
                    new String[] {
                            accountWithDataSet.getAccountName(),
                            accountWithDataSet.getAccountType(),
                            accountWithDataSet.getDataSet()
                    });
        }
        upgradeToVersion626_fillAccountId(db, "raw_contacts");
        upgradeToVersion626_fillAccountId(db, "groups");
    }

    private static void upgradeToVersion626_findAccountsWithDataSets(
            Set<AccountWithDataSet> result, SQLiteDatabase db, String table) {
        Cursor c = db.rawQuery(
                "SELECT DISTINCT account_name, account_type, data_set FROM " + table, null);
        try {
            while (c.moveToNext()) {
                result.add(AccountWithDataSet.get(c.getString(0), c.getString(1), c.getString(2)));
            }
        } finally {
            c.close();
        }
    }

    private static void upgradeToVersion626_fillAccountId(SQLiteDatabase db, String table) {
        StringBuilder sb = new StringBuilder();

        // Set account_id and null out account_name, account_type and data_set

        sb.append("UPDATE " + table + " SET account_id = (SELECT _id FROM accounts WHERE ");

        addJoinExpressionAllowingNull(sb, table + ".account_name", "accounts.account_name");
        sb.append("AND");
        addJoinExpressionAllowingNull(sb, table + ".account_type", "accounts.account_type");
        sb.append("AND");
        addJoinExpressionAllowingNull(sb, table + ".data_set", "accounts.data_set");

        sb.append("), account_name = null, account_type = null, data_set = null");
        db.execSQL(sb.toString());
    }

    private void upgradeToVersion701(SQLiteDatabase db) {
        db.execSQL("UPDATE raw_contacts SET last_time_contacted =" +
                " max(ifnull(last_time_contacted, 0), " +
                " ifnull((SELECT max(last_time_used) " +
                    " FROM data JOIN data_usage_stat ON (data._id = data_usage_stat.data_id)" +
                    " WHERE data.raw_contact_id = raw_contacts._id), 0))");
        // Replace 0 with null.  This isn't really necessary, but we do this anyway for consistency.
        db.execSQL("UPDATE raw_contacts SET last_time_contacted = null" +
                " where last_time_contacted = 0");
    }

    /**
     * Pre-HC devices don't have correct "NORMALIZED_NUMBERS".  Clear them up.
     */
    private void upgradeToVersion702(SQLiteDatabase db) {
        // All the "correct" Phone.NORMALIZED_NUMBERS should begin with "+".  The upgraded data
        // don't.  Find all Phone.NORMALIZED_NUMBERS that don't begin with "+".
        final int count;
        final long[] dataIds;
        final long[] rawContactIds;
        final String[] phoneNumbers;
        final StringBuilder sbDataIds;
        final Cursor c = db.rawQuery(
                "SELECT _id, raw_contact_id, data1 FROM data " +
                " WHERE mimetype_id=" +
                    "(SELECT _id FROM mimetypes" +
                    " WHERE mimetype='vnd.android.cursor.item/phone_v2')" +
                " AND data4 not like '+%'", // "Not like" will exclude nulls too.
                null);
        try {
            count = c.getCount();
            if (count == 0) {
                return;
            }
            dataIds = new long[count];
            rawContactIds = new long[count];
            phoneNumbers = new String[count];
            sbDataIds = new StringBuilder();

            c.moveToPosition(-1);
            while (c.moveToNext()) {
                final int i = c.getPosition();
                dataIds[i] = c.getLong(0);
                rawContactIds[i] = c.getLong(1);
                phoneNumbers[i] = c.getString(2);

                if (sbDataIds.length() > 0) {
                    sbDataIds.append(",");
                }
                sbDataIds.append(dataIds[i]);
            }
        } finally {
            c.close();
        }

        final String dataIdList = sbDataIds.toString();

        // Then, update the Data and PhoneLookup tables.

        // First, just null out all Phone.NORMALIZED_NUMBERS for those.
        db.execSQL("UPDATE data SET data4 = null" +
                " WHERE _id IN (" + dataIdList + ")");

        // Then, re-create phone_lookup for them.
        db.execSQL("DELETE FROM phone_lookup" +
                " WHERE data_id IN (" + dataIdList + ")");

        for (int i = 0; i < count; i++) {
            // Mimic how DataRowHandlerForPhoneNumber.insert() works when it can't normalize
            // numbers.
            final String phoneNumber = phoneNumbers[i];
            if (TextUtils.isEmpty(phoneNumber)) continue;

            final String normalized = PhoneNumberUtils.normalizeNumber(phoneNumber);
            if (!TextUtils.isEmpty(normalized)) {
                db.execSQL("INSERT INTO phone_lookup" +
                        "(data_id, raw_contact_id, normalized_number, min_match)" +
                        " VALUES(?,?,?,?)",
                        new String[] {
                            String.valueOf(dataIds[i]),
                            String.valueOf(rawContactIds[i]),
                            normalized,
                            PhoneNumberUtils.toCallerIDMinMatch(normalized)});
            }
        }
    }

    private void upgradeToVersion707(SQLiteDatabase db) {
        db.execSQL("ALTER TABLE raw_contacts ADD phonebook_label TEXT;");
        db.execSQL("ALTER TABLE raw_contacts ADD phonebook_bucket INTEGER;");
        db.execSQL("ALTER TABLE raw_contacts ADD phonebook_label_alt TEXT;");
        db.execSQL("ALTER TABLE raw_contacts ADD phonebook_bucket_alt INTEGER;");
    }

    private void upgradeToVersion710(SQLiteDatabase db) {

        // Adding timestamp to contacts table.
        db.execSQL("ALTER TABLE contacts"
                + " ADD contact_last_updated_timestamp INTEGER;");

        db.execSQL("UPDATE contacts"
                + " SET contact_last_updated_timestamp"
                + " = " + System.currentTimeMillis());

        db.execSQL("CREATE INDEX contacts_contact_last_updated_timestamp_index "
                + "ON contacts(contact_last_updated_timestamp)");

        // New deleted contacts table.
        db.execSQL("CREATE TABLE deleted_contacts (" +
                "contact_id INTEGER PRIMARY KEY," +
                "contact_deleted_timestamp INTEGER NOT NULL default 0"
                + ");");

        db.execSQL("CREATE INDEX deleted_contacts_contact_deleted_timestamp_index "
                + "ON deleted_contacts(contact_deleted_timestamp)");
    }

    private void upgradeToVersion800(SQLiteDatabase db) {
        // Default Calls.PRESENTATION_ALLOWED=1
        db.execSQL("ALTER TABLE calls ADD presentation INTEGER NOT NULL DEFAULT 1;");

        // Re-map CallerInfo.{..}_NUMBER strings to Calls.PRESENTATION_{..} ints
        //  PRIVATE_NUMBER="-2" -> PRESENTATION_RESTRICTED=2
        //  UNKNOWN_NUMBER="-1" -> PRESENTATION_UNKNOWN   =3
        // PAYPHONE_NUMBER="-3" -> PRESENTATION_PAYPHONE  =4
        db.execSQL("UPDATE calls SET presentation=2, number='' WHERE number='-2';");
        db.execSQL("UPDATE calls SET presentation=3, number='' WHERE number='-1';");
        db.execSQL("UPDATE calls SET presentation=4, number='' WHERE number='-3';");
    }

    private void upgradeToVersion802(SQLiteDatabase db) {
        db.execSQL("ALTER TABLE contacts ADD pinned INTEGER NOT NULL DEFAULT " +
                ContactsContract.PinnedPositions.UNPINNED + ";");
        db.execSQL("ALTER TABLE raw_contacts ADD pinned INTEGER NOT NULL DEFAULT  " +
                ContactsContract.PinnedPositions.UNPINNED + ";");
    }

    private void upgradeToVersion902(SQLiteDatabase db) {
        // adding account identifier to call log table
        db.execSQL("ALTER TABLE calls ADD subscription_component_name TEXT;");
        db.execSQL("ALTER TABLE calls ADD subscription_id TEXT;");
    }

    /**
     * Searches for any calls in the call log with no normalized phone number and attempts to add
     * one if the number can be normalized.
     *
     * @param db The database.
     */
    private void upgradeToVersion903(SQLiteDatabase db) {
        // Find the calls in the call log with no normalized phone number.
        final Cursor c = db.rawQuery(
                "SELECT _id, number, countryiso FROM calls " +
                        " WHERE (normalized_number is null OR normalized_number = '') " +
                        " AND countryiso != '' AND countryiso is not null " +
                        " AND number != '' AND number is not null;",
                null
        );

        try {
            if (c.getCount() == 0) {
                return;
            }

            db.beginTransaction();
            try {
                c.moveToPosition(-1);
                while (c.moveToNext()) {
                    final long callId = c.getLong(0);
                    final String unNormalizedNumber = c.getString(1);
                    final String countryIso = c.getString(2);

                    // Attempt to get normalized number.
                    String normalizedNumber = PhoneNumberUtils
                            .formatNumberToE164(unNormalizedNumber, countryIso);

                    if (!TextUtils.isEmpty(normalizedNumber)) {
                        db.execSQL("UPDATE calls set normalized_number = ? " +
                                        "where _id = ?;",
                                new String[]{
                                        normalizedNumber,
                                        String.valueOf(callId),
                                }
                        );
                    }
                }

                db.setTransactionSuccessful();
            } finally {
                db.endTransaction();
            }
        } finally {
            c.close();
        }
    }

    /**
     * Updates the calls table in the database to include the call_duration and features columns.
     * @param db The database to update.
     */
    private void upgradeToVersion904(SQLiteDatabase db) {
        db.execSQL("ALTER TABLE calls ADD features INTEGER NOT NULL DEFAULT 0;");
        db.execSQL("ALTER TABLE calls ADD data_usage INTEGER;");
    }

    /**
     * Adds the voicemail transcription to the Table.Calls
     */
    private void upgradeToVersion905(SQLiteDatabase db) {
        db.execSQL("ALTER TABLE calls ADD transcription TEXT;");
    }

    /**
     * Upgrades the database with the new value for {@link PinnedPositions#UNPINNED}. In this
     * database version upgrade, the value is changed from 2147483647 (Integer.MAX_VALUE) to 0.
     *
     * The first pinned contact now starts from position 1.
     */
    @VisibleForTesting
    public void upgradeToVersion906(SQLiteDatabase db) {
        db.execSQL("UPDATE contacts SET pinned = pinned + 1"
                + " WHERE pinned >= 0 AND pinned < 2147483647;");
        db.execSQL("UPDATE raw_contacts SET pinned = pinned + 1"
                + " WHERE pinned >= 0 AND pinned < 2147483647;");

        db.execSQL("UPDATE contacts SET pinned = 0"
                + " WHERE pinned = 2147483647;");
        db.execSQL("UPDATE raw_contacts SET pinned = 0"
                + " WHERE pinned = 2147483647;");
    }

    private void upgradeToVersion908(SQLiteDatabase db) {
        db.execSQL("UPDATE contacts SET pinned = 0 WHERE pinned = 2147483647;");
        db.execSQL("UPDATE raw_contacts SET pinned = 0 WHERE pinned = 2147483647;");
    }

    private void upgradeToVersion909(SQLiteDatabase db) {
        try {
            db.execSQL("ALTER TABLE calls ADD sub_id INTEGER DEFAULT -1;");
        } catch (SQLiteException e) {
            // The column already exists--copy over data
            db.execSQL("UPDATE calls SET subscription_component_name='com.android.phone/"
                    + "com.android.services.telephony.TelephonyConnectionService';");
            db.execSQL("UPDATE calls SET subscription_id=sub_id;");
        }
    }

    /**
     * Delete any remaining rows in the calls table if the user is a profile of another user.
     * b/17096027
     */
    @VisibleForTesting
    public void upgradeToVersion910(SQLiteDatabase db) {
        final UserManager userManager = (UserManager) mContext.getSystemService(
                Context.USER_SERVICE);
        final UserInfo user = userManager.getUserInfo(userManager.getUserHandle());
        if (user.isManagedProfile()) {
            db.execSQL("DELETE FROM calls;");
        }
    }

    /**
     * Add backup_id column to raw_contacts table and hash_id column to data table.
     */
    private void upgradeToVersion1000(SQLiteDatabase db) {
        db.execSQL("ALTER TABLE raw_contacts ADD backup_id TEXT;");
        db.execSQL("ALTER TABLE data ADD hash_id TEXT;");
        db.execSQL("CREATE UNIQUE INDEX IF NOT EXISTS raw_contacts_backup_id_account_id_index ON " +
                "raw_contacts (backup_id, account_id);");
        db.execSQL("CREATE INDEX IF NOT EXISTS data_hash_id_index ON data (hash_id);");
    }

    @VisibleForTesting
    public void upgradeToVersion1002(SQLiteDatabase db) {
        db.execSQL("DROP TABLE IF EXISTS pre_authorized_uris;");
        db.execSQL("CREATE TABLE pre_authorized_uris ("+
                "_id INTEGER PRIMARY KEY AUTOINCREMENT, " +
                "uri STRING NOT NULL, " +
                "expiration INTEGER NOT NULL DEFAULT 0);");
    }

    public void upgradeToVersion1003(SQLiteDatabase db) {
        db.execSQL("ALTER TABLE calls ADD phone_account_address TEXT;");

        // After version 1003, we are using the ICC ID as the phone-account ID. This code updates
        // any existing telephony connection-service calllog entries to the ICC ID from the
        // previously used subscription ID.
        // TODO: This is inconsistent, depending on the initialization state of SubscriptionManager.
        //       Sometimes it returns zero subscriptions. May want to move this upgrade to run after
        //       ON_BOOT_COMPLETE instead of PRE_BOOT_COMPLETE.
        SubscriptionManager sm = SubscriptionManager.from(mContext);
        if (sm != null) {
            Log.i(TAG, "count: " + sm.getAllSubscriptionInfoCount());
            for (SubscriptionInfo info : sm.getAllSubscriptionInfoList()) {
                String iccId = info.getIccId();
                int subId = info.getSubscriptionId();
                if (!TextUtils.isEmpty(iccId) &&
                        subId != SubscriptionManager.INVALID_SUBSCRIPTION_ID) {
                    StringBuilder sb = new StringBuilder();
                    sb.append("UPDATE calls SET subscription_id=");
                    DatabaseUtils.appendEscapedSQLString(sb, iccId);
                    sb.append(" WHERE subscription_id=");
                    sb.append(subId);
                    sb.append(" AND subscription_component_name='com.android.phone/"
                            + "com.android.services.telephony.TelephonyConnectionService';");

                    db.execSQL(sb.toString());
                }
            }
        }
    }

    /**
     * Add a "hidden" column for call log entries we want to hide after an upgrade until the user
     * adds the right phone account to the device.
     */
    public void upgradeToVersion1004(SQLiteDatabase db) {
        db.execSQL("ALTER TABLE calls ADD phone_account_hidden INTEGER NOT NULL DEFAULT 0;");
    }

    public void upgradeToVersion1005(SQLiteDatabase db) {
        db.execSQL("ALTER TABLE calls ADD photo_uri TEXT;");
    }

    /**
     * The try/catch pattern exists because some devices have the upgrade and some do not. This is
     * because the below updates were merged into version 1005 after some devices had already
     * upgraded to version 1005 and hence did not receive the below upgrades.
     */
    public void upgradeToVersion1007(SQLiteDatabase db) {
        try {
            // Add multi-sim fields
            db.execSQL("ALTER TABLE voicemail_status ADD phone_account_component_name TEXT;");
            db.execSQL("ALTER TABLE voicemail_status ADD phone_account_id TEXT;");

            // For use by the sync adapter
            db.execSQL("ALTER TABLE calls ADD dirty INTEGER NOT NULL DEFAULT 0;");
            db.execSQL("ALTER TABLE calls ADD deleted INTEGER NOT NULL DEFAULT 0;");
        } catch (SQLiteException e) {
            // These columns already exist. Do nothing.
            // Log verbose because this should be the majority case.
            Log.v(TAG, "Version 1007: Columns already exist, skipping upgrade steps.");
        }
    }

    public void upgradeToVersion1009(SQLiteDatabase db) {
        db.execSQL("ALTER TABLE data ADD carrier_presence INTEGER NOT NULL DEFAULT 0");
    }

    public void upgradeToVersion1010(SQLiteDatabase db) {
        db.execSQL("DROP TABLE IF EXISTS metadata_sync");
    }

    public String extractHandleFromEmailAddress(String email) {
        Rfc822Token[] tokens = Rfc822Tokenizer.tokenize(email);
        if (tokens.length == 0) {
            return null;
        }

        String address = tokens[0].getAddress();
        int index = address.indexOf('@');
        if (index != -1) {
            return address.substring(0, index);
        }
        return null;
    }

    public String extractAddressFromEmailAddress(String email) {
        Rfc822Token[] tokens = Rfc822Tokenizer.tokenize(email);
        if (tokens.length == 0) {
            return null;
        }
        return tokens[0].getAddress().trim();
    }

    private static long lookupMimeTypeId(SQLiteDatabase db, String mimeType) {
        try {
            return DatabaseUtils.longForQuery(db,
                    "SELECT " + MimetypesColumns._ID +
                    " FROM " + Tables.MIMETYPES +
                    " WHERE " + MimetypesColumns.MIMETYPE
                            + "='" + mimeType + "'", null);
        } catch (SQLiteDoneException e) {
            // No rows of this type in the database.
            return -1;
        }
    }

    private void bindString(SQLiteStatement stmt, int index, String value) {
        if (value == null) {
            stmt.bindNull(index);
        } else {
            stmt.bindString(index, value);
        }
    }

    private void bindLong(SQLiteStatement stmt, int index, Number value) {
        if (value == null) {
            stmt.bindNull(index);
        } else {
            stmt.bindLong(index, value.longValue());
        }
    }

    /**
     * Add a string like "(((column1) = (column2)) OR ((column1) IS NULL AND (column2) IS NULL))"
     */
    private static StringBuilder addJoinExpressionAllowingNull(
            StringBuilder sb, String column1, String column2) {

        sb.append("(((").append(column1).append(")=(").append(column2);
        sb.append("))OR((");
        sb.append(column1).append(") IS NULL AND (").append(column2).append(") IS NULL))");
        return sb;
    }

    /**
     * Adds index stats into the SQLite database to force it to always use the lookup indexes.
     *
     * Note if you drop a table or an index, the corresponding row will be removed from this table.
     * Make sure to call this method after such operations.
     */
    private void updateSqliteStats(SQLiteDatabase db) {
        if (!mDatabaseOptimizationEnabled) {
            return;  // We don't use sqlite_stat1 during tests.
        }

        // Specific stats strings are based on an actual large database after running ANALYZE
        // Important here are relative sizes. Raw-Contacts is slightly bigger than Contacts
        // Warning: Missing tables in here will make SQLite assume to contain 1000000 rows,
        // which can lead to catastrophic query plans for small tables

        // What these numbers mean is described in this file.
        // http://www.sqlite.org/cgi/src/finfo?name=src/analyze.c

        // Excerpt:
        /*
        ** Format of sqlite_stat1:
        **
        ** There is normally one row per index, with the index identified by the
        ** name in the idx column.  The tbl column is the name of the table to
        ** which the index belongs.  In each such row, the stat column will be
        ** a string consisting of a list of integers.  The first integer in this
        ** list is the number of rows in the index and in the table.  The second
        ** integer is the average number of rows in the index that have the same
        ** value in the first column of the index.  The third integer is the average
        ** number of rows in the index that have the same value for the first two
        ** columns.  The N-th integer (for N>1) is the average number of rows in
        ** the index which have the same value for the first N-1 columns.  For
        ** a K-column index, there will be K+1 integers in the stat column.  If
        ** the index is unique, then the last integer will be 1.
        **
        ** The list of integers in the stat column can optionally be followed
        ** by the keyword "unordered".  The "unordered" keyword, if it is present,
        ** must be separated from the last integer by a single space.  If the
        ** "unordered" keyword is present, then the query planner assumes that
        ** the index is unordered and will not use the index for a range query.
        **
        ** If the sqlite_stat1.idx column is NULL, then the sqlite_stat1.stat
        ** column contains a single integer which is the (estimated) number of
        ** rows in the table identified by sqlite_stat1.tbl.
        */

        try {
            db.execSQL("DELETE FROM sqlite_stat1");
            updateIndexStats(db, Tables.CONTACTS,
                    "contacts_has_phone_index", "9000 500");
            updateIndexStats(db, Tables.CONTACTS,
                    "contacts_name_raw_contact_id_index", "9000 1");
            updateIndexStats(db, Tables.CONTACTS, MoreDatabaseUtils.buildIndexName(Tables.CONTACTS,
                    Contacts.CONTACT_LAST_UPDATED_TIMESTAMP), "9000 10");

            updateIndexStats(db, Tables.RAW_CONTACTS,
                    "raw_contacts_contact_id_index", "10000 2");
            updateIndexStats(db, Tables.RAW_CONTACTS,
                    "raw_contact_sort_key2_index", "10000 2");
            updateIndexStats(db, Tables.RAW_CONTACTS,
                    "raw_contact_sort_key1_index", "10000 2");
            updateIndexStats(db, Tables.RAW_CONTACTS,
                    "raw_contacts_source_id_account_id_index", "10000 1 1");

            updateIndexStats(db, Tables.NAME_LOOKUP,
                    "name_lookup_raw_contact_id_index", "35000 4");
            updateIndexStats(db, Tables.NAME_LOOKUP,
                    "name_lookup_index", "35000 2 2 2 1");
            updateIndexStats(db, Tables.NAME_LOOKUP,
                    "sqlite_autoindex_name_lookup_1", "35000 3 2 1");

            updateIndexStats(db, Tables.PHONE_LOOKUP,
                    "phone_lookup_index", "3500 3 2 1");
            updateIndexStats(db, Tables.PHONE_LOOKUP,
                    "phone_lookup_min_match_index", "3500 3 2 2");
            updateIndexStats(db, Tables.PHONE_LOOKUP,
                    "phone_lookup_data_id_min_match_index", "3500 2 2");

            updateIndexStats(db, Tables.DATA,
                    "data_mimetype_data1_index", "60000 5000 2");
            updateIndexStats(db, Tables.DATA,
                    "data_raw_contact_id", "60000 10");

            updateIndexStats(db, Tables.GROUPS,
                    "groups_source_id_account_id_index", "50 2 2 1 1");

            updateIndexStats(db, Tables.NICKNAME_LOOKUP,
                    "nickname_lookup_index", "500 2 1");

            updateIndexStats(db, Tables.CALLS,
                    null, "250");

            updateIndexStats(db, Tables.STATUS_UPDATES,
                    null, "100");

            updateIndexStats(db, Tables.STREAM_ITEMS,
                    null, "500");
            updateIndexStats(db, Tables.STREAM_ITEM_PHOTOS,
                    null, "50");

            updateIndexStats(db, Tables.VOICEMAIL_STATUS,
                    null, "5");

            updateIndexStats(db, Tables.ACCOUNTS,
                    null, "3");

            updateIndexStats(db, Tables.PRE_AUTHORIZED_URIS,
                    null, "1");

            updateIndexStats(db, Tables.VISIBLE_CONTACTS,
                    null, "2000");

            updateIndexStats(db, Tables.PHOTO_FILES,
                    null, "50");

            updateIndexStats(db, Tables.DEFAULT_DIRECTORY,
                    null, "1500");

            updateIndexStats(db, Tables.MIMETYPES,
                    "mime_type", "18 1");

            updateIndexStats(db, Tables.DATA_USAGE_STAT,
                    "data_usage_stat_index", "20 2 1");

            // Tiny tables
            updateIndexStats(db, Tables.AGGREGATION_EXCEPTIONS,
                    null, "10");
            updateIndexStats(db, Tables.SETTINGS,
                    null, "10");
            updateIndexStats(db, Tables.PACKAGES,
                    null, "0");
            updateIndexStats(db, Tables.DIRECTORIES,
                    null, "3");
            updateIndexStats(db, LegacyApiSupport.LegacyTables.SETTINGS,
                    null, "0");
            updateIndexStats(db, "android_metadata",
                    null, "1");
            updateIndexStats(db, "_sync_state",
                    "sqlite_autoindex__sync_state_1", "2 1 1");
            updateIndexStats(db, "_sync_state_metadata",
                    null, "1");
            updateIndexStats(db, "properties",
                    "sqlite_autoindex_properties_1", "4 1");

            // Search index
            updateIndexStats(db, "search_index_docsize",
                    null, "9000");
            updateIndexStats(db, "search_index_content",
                    null, "9000");
            updateIndexStats(db, "search_index_stat",
                    null, "1");
            updateIndexStats(db, "search_index_segments",
                    null, "450");
            updateIndexStats(db, "search_index_segdir",
                    "sqlite_autoindex_search_index_segdir_1", "9 5 1");

            // Force SQLite to reload sqlite_stat1.
            db.execSQL("ANALYZE sqlite_master;");
        } catch (SQLException e) {
            Log.e(TAG, "Could not update index stats", e);
        }
    }

    /**
     * Stores statistics for a given index.
     *
     * @param stats has the following structure: the first index is the expected size of
     * the table.  The following integer(s) are the expected number of records selected with the
     * index.  There should be one integer per indexed column.
     */
    private void updateIndexStats(SQLiteDatabase db, String table, String index, String stats) {
        if (index == null) {
            db.execSQL("DELETE FROM sqlite_stat1 WHERE tbl=? AND idx IS NULL",
                    new String[] {table});
        } else {
            db.execSQL("DELETE FROM sqlite_stat1 WHERE tbl=? AND idx=?",
                    new String[] {table, index});
        }
        db.execSQL("INSERT INTO sqlite_stat1 (tbl,idx,stat) VALUES (?,?,?)",
                new String[] {table, index, stats});
    }

    /**
     * Wipes all data except mime type and package lookup tables.
     */
    public void wipeData() {
        SQLiteDatabase db = getWritableDatabase();

        db.execSQL("DELETE FROM " + Tables.ACCOUNTS + ";");
        db.execSQL("DELETE FROM " + Tables.CONTACTS + ";");
        db.execSQL("DELETE FROM " + Tables.RAW_CONTACTS + ";");
        db.execSQL("DELETE FROM " + Tables.STREAM_ITEMS + ";");
        db.execSQL("DELETE FROM " + Tables.STREAM_ITEM_PHOTOS + ";");
        db.execSQL("DELETE FROM " + Tables.PHOTO_FILES + ";");
        db.execSQL("DELETE FROM " + Tables.DATA + ";");
        db.execSQL("DELETE FROM " + Tables.PHONE_LOOKUP + ";");
        db.execSQL("DELETE FROM " + Tables.NAME_LOOKUP + ";");
        db.execSQL("DELETE FROM " + Tables.GROUPS + ";");
        db.execSQL("DELETE FROM " + Tables.AGGREGATION_EXCEPTIONS + ";");
        db.execSQL("DELETE FROM " + Tables.SETTINGS + ";");
        db.execSQL("DELETE FROM " + Tables.CALLS + ";");
        db.execSQL("DELETE FROM " + Tables.DIRECTORIES + ";");
        db.execSQL("DELETE FROM " + Tables.SEARCH_INDEX + ";");
        db.execSQL("DELETE FROM " + Tables.DELETED_CONTACTS + ";");
        db.execSQL("DELETE FROM " + Tables.MIMETYPES + ";");
        db.execSQL("DELETE FROM " + Tables.PACKAGES + ";");

        initializeCache(db);

        // Note: we are not removing reference data from Tables.NICKNAME_LOOKUP
    }

    public NameSplitter createNameSplitter() {
        return createNameSplitter(Locale.getDefault());
    }

    public NameSplitter createNameSplitter(Locale locale) {
        mNameSplitter = new NameSplitter(
                mContext.getString(com.android.internal.R.string.common_name_prefixes),
                mContext.getString(com.android.internal.R.string.common_last_name_prefixes),
                mContext.getString(com.android.internal.R.string.common_name_suffixes),
                mContext.getString(com.android.internal.R.string.common_name_conjunctions),
                locale);
        return mNameSplitter;
    }

    /**
     * Return the {@link ApplicationInfo#uid} for the given package name.
     */
    public static int getUidForPackageName(PackageManager pm, String packageName) {
        try {
            ApplicationInfo clientInfo = pm.getApplicationInfo(packageName, 0 /* no flags */);
            return clientInfo.uid;
        } catch (NameNotFoundException e) {
            throw new RuntimeException(e);
        }
    }

    /**
     * Internal method used by {@link #getPackageId} and {@link #getMimeTypeId}.
     *
     * Note in the contacts provider we avoid using synchronization because it could risk deadlocks.
     * So here, instead of using locks, we use ConcurrentHashMap + retry.
     *
     * Note we can't use a transaction here becuause this method is called from
     * onCommitTransaction() too, unfortunately.
     */
    private static long getIdCached(SQLiteDatabase db, ConcurrentHashMap<String, Long> cache,
            String querySql, String insertSql, String value) {
        // First, try the in-memory cache.
        if (cache.containsKey(value)) {
            return cache.get(value);
        }

        // Then, try the database.
        long id = queryIdWithOneArg(db, querySql, value);
        if (id >= 0) {
            cache.put(value, id);
            return id;
        }

        // Not found in the database.  Try inserting.
        id = insertWithOneArgAndReturnId(db, insertSql, value);
        if (id >= 0) {
            cache.put(value, id);
            return id;
        }

        // Insert failed, which means a race.  Let's retry...

        // We log here to detect an infinity loop (which shouldn't happen).
        // Conflicts should be pretty rare, so it shouldn't spam logcat.
        Log.i(TAG, "Cache conflict detected: value=" + value);
        try {
            Thread.sleep(1); // Just wait a little bit before retry.
        } catch (InterruptedException ignore) {
        }
        return getIdCached(db, cache, querySql, insertSql, value);
    }

    @VisibleForTesting
    static long queryIdWithOneArg(SQLiteDatabase db, String sql, String sqlArgument) {
        final SQLiteStatement query = db.compileStatement(sql);
        try {
            DatabaseUtils.bindObjectToProgram(query, 1, sqlArgument);
            try {
                return query.simpleQueryForLong();
            } catch (SQLiteDoneException notFound) {
                return -1;
            }
        } finally {
            query.close();
        }
    }

    @VisibleForTesting
    static long insertWithOneArgAndReturnId(SQLiteDatabase db, String sql, String sqlArgument) {
        final SQLiteStatement insert = db.compileStatement(sql);
        try {
            DatabaseUtils.bindObjectToProgram(insert, 1, sqlArgument);
            try {
                return insert.executeInsert();
            } catch (SQLiteConstraintException conflict) {
                return -1;
            }
        } finally {
            insert.close();
        }
    }

    /**
     * Convert a package name into an integer, using {@link Tables#PACKAGES} for
     * lookups and possible allocation of new IDs as needed.
     */
    public long getPackageId(String packageName) {
        final String query =
                "SELECT " + PackagesColumns._ID +
                " FROM " + Tables.PACKAGES +
                " WHERE " + PackagesColumns.PACKAGE + "=?";

        final String insert =
                "INSERT INTO " + Tables.PACKAGES + "("
                        + PackagesColumns.PACKAGE +
                ") VALUES (?)";
        return getIdCached(getWritableDatabase(), mPackageCache, query, insert, packageName);
    }

    /**
     * Convert a mimetype into an integer, using {@link Tables#MIMETYPES} for
     * lookups and possible allocation of new IDs as needed.
     */
    public long getMimeTypeId(String mimetype) {
        return lookupMimeTypeId(mimetype, getWritableDatabase());
    }

    private long lookupMimeTypeId(String mimetype, SQLiteDatabase db) {
        final String query =
                "SELECT " + MimetypesColumns._ID +
                " FROM " + Tables.MIMETYPES +
                " WHERE " + MimetypesColumns.MIMETYPE + "=?";

        final String insert =
                "INSERT INTO " + Tables.MIMETYPES + "("
                        + MimetypesColumns.MIMETYPE +
                ") VALUES (?)";

        return getIdCached(db, mMimetypeCache, query, insert, mimetype);
    }

    public long getMimeTypeIdForStructuredName() {
        return mMimeTypeIdStructuredName;
    }

    public long getMimeTypeIdForStructuredPostal() {
        return mMimeTypeIdStructuredPostal;
    }

    public long getMimeTypeIdForOrganization() {
        return mMimeTypeIdOrganization;
    }

    public long getMimeTypeIdForIm() {
        return mMimeTypeIdIm;
    }

    public long getMimeTypeIdForEmail() {
        return mMimeTypeIdEmail;
    }

    public long getMimeTypeIdForPhone() {
        return mMimeTypeIdPhone;
    }

    public long getMimeTypeIdForSip() {
        return mMimeTypeIdSip;
    }

    /**
     * Returns a {@link ContactsContract.DisplayNameSources} value based on {@param mimeTypeId}.
     * This does not return {@link ContactsContract.DisplayNameSources#STRUCTURED_PHONETIC_NAME}.
     * The calling client needs to inspect the structured name itself to distinguish between
     * {@link ContactsContract.DisplayNameSources#STRUCTURED_NAME} and
     * {@code STRUCTURED_PHONETIC_NAME}.
     */
    private int getDisplayNameSourceForMimeTypeId(int mimeTypeId) {
        if (mimeTypeId == mMimeTypeIdStructuredName) {
            return DisplayNameSources.STRUCTURED_NAME;
        }
        if (mimeTypeId == mMimeTypeIdEmail) {
            return DisplayNameSources.EMAIL;
        }
        if (mimeTypeId == mMimeTypeIdPhone) {
            return DisplayNameSources.PHONE;
        }
        if (mimeTypeId == mMimeTypeIdOrganization) {
            return DisplayNameSources.ORGANIZATION;
        }
        if (mimeTypeId == mMimeTypeIdNickname) {
            return DisplayNameSources.NICKNAME;
        }
        return DisplayNameSources.UNDEFINED;
    }

    /**
     * Find the mimetype for the given {@link Data#_ID}.
     */
    public String getDataMimeType(long dataId) {
        if (mDataMimetypeQuery == null) {
            mDataMimetypeQuery = getWritableDatabase().compileStatement(
                    "SELECT " + MimetypesColumns.MIMETYPE +
                    " FROM " + Tables.DATA_JOIN_MIMETYPES +
                    " WHERE " + Tables.DATA + "." + Data._ID + "=?");
        }
        try {
            // Try database query to find mimetype
            DatabaseUtils.bindObjectToProgram(mDataMimetypeQuery, 1, dataId);
            String mimetype = mDataMimetypeQuery.simpleQueryForString();
            return mimetype;
        } catch (SQLiteDoneException e) {
            // No valid mapping found, so return null
            return null;
        }
    }

    public void invalidateAllCache() {
        Log.w(TAG, "invalidateAllCache: [" + getClass().getSimpleName() + "]");

        mMimetypeCache.clear();
        mPackageCache.clear();
    }

    /**
     * Gets all accounts in the accounts table.
     */
    public Set<AccountWithDataSet> getAllAccountsWithDataSets() {
        final Set<AccountWithDataSet> result = Sets.newHashSet();
        Cursor c = getReadableDatabase().rawQuery(
                "SELECT DISTINCT " +  AccountsColumns._ID + "," + AccountsColumns.ACCOUNT_NAME +
                "," + AccountsColumns.ACCOUNT_TYPE + "," + AccountsColumns.DATA_SET +
                " FROM " + Tables.ACCOUNTS, null);
        try {
            while (c.moveToNext()) {
                result.add(AccountWithDataSet.get(c.getString(1), c.getString(2), c.getString(3)));
            }
        } finally {
            c.close();
        }
        return result;
    }

    /**
     * @return ID of the specified account, or null if the account doesn't exist.
     */
    public Long getAccountIdOrNull(AccountWithDataSet accountWithDataSet) {
        if (accountWithDataSet == null) {
            accountWithDataSet = AccountWithDataSet.LOCAL;
        }
        final SQLiteStatement select = getWritableDatabase().compileStatement(
                "SELECT " + AccountsColumns._ID +
                " FROM " + Tables.ACCOUNTS +
                " WHERE " +
                "((?1 IS NULL AND " + AccountsColumns.ACCOUNT_NAME + " IS NULL) OR " +
                "(" + AccountsColumns.ACCOUNT_NAME + "=?1)) AND " +
                "((?2 IS NULL AND " + AccountsColumns.ACCOUNT_TYPE + " IS NULL) OR " +
                "(" + AccountsColumns.ACCOUNT_TYPE + "=?2)) AND " +
                "((?3 IS NULL AND " + AccountsColumns.DATA_SET + " IS NULL) OR " +
                "(" + AccountsColumns.DATA_SET + "=?3))");
        try {
            DatabaseUtils.bindObjectToProgram(select, 1, accountWithDataSet.getAccountName());
            DatabaseUtils.bindObjectToProgram(select, 2, accountWithDataSet.getAccountType());
            DatabaseUtils.bindObjectToProgram(select, 3, accountWithDataSet.getDataSet());
            try {
                return select.simpleQueryForLong();
            } catch (SQLiteDoneException notFound) {
                return null;
            }
        } finally {
            select.close();
        }
    }

    /**
     * @return ID of the specified account.  This method will create a record in the accounts table
     *     if the account doesn't exist in the accounts table.
     *
     * This must be used in a transaction, so there's no need for synchronization.
     */
    public long getOrCreateAccountIdInTransaction(AccountWithDataSet accountWithDataSet) {
        if (accountWithDataSet == null) {
            accountWithDataSet = AccountWithDataSet.LOCAL;
        }
        Long id = getAccountIdOrNull(accountWithDataSet);
        if (id != null) {
            return id;
        }
        final SQLiteStatement insert = getWritableDatabase().compileStatement(
                "INSERT INTO " + Tables.ACCOUNTS +
                " (" + AccountsColumns.ACCOUNT_NAME + ", " +
                AccountsColumns.ACCOUNT_TYPE + ", " +
                AccountsColumns.DATA_SET + ") VALUES (?, ?, ?)");
        try {
            DatabaseUtils.bindObjectToProgram(insert, 1, accountWithDataSet.getAccountName());
            DatabaseUtils.bindObjectToProgram(insert, 2, accountWithDataSet.getAccountType());
            DatabaseUtils.bindObjectToProgram(insert, 3, accountWithDataSet.getDataSet());
            id = insert.executeInsert();
        } finally {
            insert.close();
        }

        return id;
    }

    /**
     * Update {@link Contacts#IN_VISIBLE_GROUP} for all contacts.
     */
    public void updateAllVisible() {
        updateCustomContactVisibility(getWritableDatabase(), -1);
    }

    /**
     * Updates contact visibility and return true iff the visibility was actually changed.
     */
    public boolean updateContactVisibleOnlyIfChanged(TransactionContext txContext, long contactId) {
        return updateContactVisible(txContext, contactId, true);
    }

    /**
     * Update {@link Contacts#IN_VISIBLE_GROUP} and
     * {@link Tables#DEFAULT_DIRECTORY} for a specific contact.
     */
    public void updateContactVisible(TransactionContext txContext, long contactId) {
        updateContactVisible(txContext, contactId, false);
    }

    public boolean updateContactVisible(
            TransactionContext txContext, long contactId, boolean onlyIfChanged) {
        SQLiteDatabase db = getWritableDatabase();
        updateCustomContactVisibility(db, contactId);

        String contactIdAsString = String.valueOf(contactId);
        long mimetype = getMimeTypeId(GroupMembership.CONTENT_ITEM_TYPE);

        // The contact will be included in the default directory if contains a raw contact that is
        // in any group or in an account that does not have any AUTO_ADD groups.
        boolean newVisibility = DatabaseUtils.longForQuery(db,
                "SELECT EXISTS (" +
                    "SELECT " + RawContacts.CONTACT_ID +
                    " FROM " + Tables.RAW_CONTACTS +
                    " JOIN " + Tables.DATA +
                    "   ON (" + RawContactsColumns.CONCRETE_ID + "="
                            + Data.RAW_CONTACT_ID + ")" +
                    " WHERE " + RawContacts.CONTACT_ID + "=?1" +
                    "   AND " + DataColumns.MIMETYPE_ID + "=?2" +
                ") OR EXISTS (" +
                    "SELECT " + RawContacts._ID +
                    " FROM " + Tables.RAW_CONTACTS +
                    " WHERE " + RawContacts.CONTACT_ID + "=?1" +
                    "   AND NOT EXISTS" +
                        " (SELECT " + Groups._ID +
                        "  FROM " + Tables.GROUPS +
                        "  WHERE " + RawContactsColumns.CONCRETE_ACCOUNT_ID + " = "
                                + GroupsColumns.CONCRETE_ACCOUNT_ID +
                        "  AND " + Groups.AUTO_ADD + " != 0" +
                        ")" +
                ") OR EXISTS (" +
                    "SELECT " + RawContacts._ID +
                    " FROM " + Tables.RAW_CONTACTS +
                    " WHERE " + RawContacts.CONTACT_ID + "=?1" +
                    "   AND " + RawContactsColumns.CONCRETE_ACCOUNT_ID + "=" +
                        Clauses.LOCAL_ACCOUNT_ID +
                ")",
                new String[] {
                    contactIdAsString,
                    String.valueOf(mimetype)
                }) != 0;

        if (onlyIfChanged) {
            boolean oldVisibility = isContactInDefaultDirectory(db, contactId);
            if (oldVisibility == newVisibility) {
                return false;
            }
        }

        if (newVisibility) {
            db.execSQL("INSERT OR IGNORE INTO " + Tables.DEFAULT_DIRECTORY + " VALUES(?)",
                    new String[] {contactIdAsString});
            txContext.invalidateSearchIndexForContact(contactId);
        } else {
            db.execSQL("DELETE FROM " + Tables.DEFAULT_DIRECTORY +
                        " WHERE " + Contacts._ID + "=?",
                    new String[] {contactIdAsString});
            db.execSQL("DELETE FROM " + Tables.SEARCH_INDEX +
                        " WHERE " + SearchIndexColumns.CONTACT_ID + "=CAST(? AS int)",
                    new String[] {contactIdAsString});
        }
        return true;
    }

    public boolean isContactInDefaultDirectory(SQLiteDatabase db, long contactId) {
        if (mContactInDefaultDirectoryQuery == null) {
            mContactInDefaultDirectoryQuery = db.compileStatement(
                    "SELECT EXISTS (" +
                            "SELECT 1 FROM " + Tables.DEFAULT_DIRECTORY +
                            " WHERE " + Contacts._ID + "=?)");
        }
        mContactInDefaultDirectoryQuery.bindLong(1, contactId);
        return mContactInDefaultDirectoryQuery.simpleQueryForLong() != 0;
    }

    /**
     * Update the visible_contacts table according to the current visibility of contacts, which
     * is defined by {@link Clauses#CONTACT_IS_VISIBLE}.
     *
     * If {@code optionalContactId} is non-negative, it'll update only for the specified contact.
     */
    private void updateCustomContactVisibility(SQLiteDatabase db, long optionalContactId) {
        final long groupMembershipMimetypeId = getMimeTypeId(GroupMembership.CONTENT_ITEM_TYPE);
        String[] selectionArgs = new String[] {String.valueOf(groupMembershipMimetypeId)};

        final String contactIdSelect = (optionalContactId < 0) ? "" :
                (Contacts._ID + "=" + optionalContactId + " AND ");

        // First delete what needs to be deleted, then insert what needs to be added.
        // Since flash writes are very expensive, this approach is much better than
        // delete-all-insert-all.
        db.execSQL(
                "DELETE FROM " + Tables.VISIBLE_CONTACTS +
                " WHERE " + Contacts._ID + " IN" +
                    "(SELECT " + Contacts._ID +
                    " FROM " + Tables.CONTACTS +
                    " WHERE " + contactIdSelect + "(" + Clauses.CONTACT_IS_VISIBLE + ")=0) ",
                selectionArgs);

        db.execSQL(
                "INSERT INTO " + Tables.VISIBLE_CONTACTS +
                " SELECT " + Contacts._ID +
                " FROM " + Tables.CONTACTS +
                " WHERE " +
                    contactIdSelect +
                    Contacts._ID + " NOT IN " + Tables.VISIBLE_CONTACTS +
                    " AND (" + Clauses.CONTACT_IS_VISIBLE + ")=1 ",
                selectionArgs);
    }

    /**
     * Returns contact ID for the given contact or zero if it is NULL.
     */
    public long getContactId(long rawContactId) {
        if (mContactIdQuery == null) {
            mContactIdQuery = getWritableDatabase().compileStatement(
                    "SELECT " + RawContacts.CONTACT_ID +
                    " FROM " + Tables.RAW_CONTACTS +
                    " WHERE " + RawContacts._ID + "=?");
        }
        try {
            DatabaseUtils.bindObjectToProgram(mContactIdQuery, 1, rawContactId);
            return mContactIdQuery.simpleQueryForLong();
        } catch (SQLiteDoneException e) {
            return 0;  // No valid mapping found.
        }
    }

    public int getAggregationMode(long rawContactId) {
        if (mAggregationModeQuery == null) {
            mAggregationModeQuery = getWritableDatabase().compileStatement(
                    "SELECT " + RawContacts.AGGREGATION_MODE +
                    " FROM " + Tables.RAW_CONTACTS +
                    " WHERE " + RawContacts._ID + "=?");
        }
        try {
            DatabaseUtils.bindObjectToProgram(mAggregationModeQuery, 1, rawContactId);
            return (int)mAggregationModeQuery.simpleQueryForLong();
        } catch (SQLiteDoneException e) {
            return RawContacts.AGGREGATION_MODE_DISABLED;  // No valid row found.
        }
    }

    public void buildPhoneLookupAndContactQuery(
            SQLiteQueryBuilder qb, String normalizedNumber, String numberE164) {

        String minMatch = PhoneNumberUtils.toCallerIDMinMatch(normalizedNumber);
        StringBuilder sb = new StringBuilder();
        appendPhoneLookupTables(sb, minMatch, true);
        qb.setTables(sb.toString());

        sb = new StringBuilder();
        appendPhoneLookupSelection(sb, normalizedNumber, numberE164);
        qb.appendWhere(sb.toString());
    }

    /**
     * Phone lookup method that uses the custom SQLite function phone_number_compare_loose
     * that serves as a fallback in case the regular lookup does not return any results.
     * @param qb The query builder.
     * @param number The phone number to search for.
     */
    public void buildFallbackPhoneLookupAndContactQuery(SQLiteQueryBuilder qb, String number) {
        final String minMatch = PhoneNumberUtils.toCallerIDMinMatch(number);
        final StringBuilder sb = new StringBuilder();
        // Append lookup tables.
        sb.append(Tables.RAW_CONTACTS);
        sb.append(" JOIN " + Views.CONTACTS + " as contacts_view"
                + " ON (contacts_view._id = " + Tables.RAW_CONTACTS
                + "." + RawContacts.CONTACT_ID + ")" +
                " JOIN (SELECT " + PhoneLookupColumns.DATA_ID + "," +
                PhoneLookupColumns.NORMALIZED_NUMBER + " FROM "+ Tables.PHONE_LOOKUP + " "
                + "WHERE (" + Tables.PHONE_LOOKUP + "." + PhoneLookupColumns.MIN_MATCH + " = '");
        sb.append(minMatch);
        sb.append("')) AS lookup " +
                "ON lookup." + PhoneLookupColumns.DATA_ID + "=" + Tables.DATA + "." + Data._ID
                + " JOIN " + Tables.DATA + " "
                + "ON " + Tables.DATA + "." + Data.RAW_CONTACT_ID + "=" + Tables.RAW_CONTACTS + "."
                + RawContacts._ID);

        qb.setTables(sb.toString());

        sb.setLength(0);
        sb.append("PHONE_NUMBERS_EQUAL(" + Tables.DATA + "." + Phone.NUMBER + ", ");
        DatabaseUtils.appendEscapedSQLString(sb, number);
        sb.append(mUseStrictPhoneNumberComparison ? ", 1)" : ", 0)");
        qb.appendWhere(sb.toString());
    }

    /**
     * Adds query for selecting the contact with the given {@code sipAddress} to the given
     * {@link StringBuilder}.
     *
     * @return the query arguments to be passed in with the query
     */
    public String[] buildSipContactQuery(StringBuilder sb, String sipAddress) {
        sb.append("upper(");
        sb.append(Data.DATA1);
        sb.append(")=upper(?) AND ");
        sb.append(DataColumns.MIMETYPE_ID);
        sb.append("=");
        sb.append(Long.toString(getMimeTypeIdForSip()));
        // Return the arguments to be passed to the query.
        return new String[] {sipAddress};
    }

    public String buildPhoneLookupAsNestedQuery(String number) {
        StringBuilder sb = new StringBuilder();
        final String minMatch = PhoneNumberUtils.toCallerIDMinMatch(number);
        sb.append("(SELECT DISTINCT raw_contact_id" + " FROM ");
        appendPhoneLookupTables(sb, minMatch, false);
        sb.append(" WHERE ");
        appendPhoneLookupSelection(sb, number, null);
        sb.append(")");
        return sb.toString();
    }

    private void appendPhoneLookupTables(
            StringBuilder sb, final String minMatch, boolean joinContacts) {

        sb.append(Tables.RAW_CONTACTS);
        if (joinContacts) {
            sb.append(" JOIN " + Views.CONTACTS + " contacts_view"
                    + " ON (contacts_view._id = raw_contacts.contact_id)");
        }
        sb.append(", (SELECT data_id, normalized_number, length(normalized_number) as len "
                + " FROM phone_lookup " + " WHERE (" + Tables.PHONE_LOOKUP + "."
                + PhoneLookupColumns.MIN_MATCH + " = '");
        sb.append(minMatch);
        sb.append("')) AS lookup, " + Tables.DATA);
    }

    private void appendPhoneLookupSelection(StringBuilder sb, String number, String numberE164) {
        sb.append("lookup.data_id=data._id AND data.raw_contact_id=raw_contacts._id");
        boolean hasNumberE164 = !TextUtils.isEmpty(numberE164);
        boolean hasNumber = !TextUtils.isEmpty(number);
        if (hasNumberE164 || hasNumber) {
            sb.append(" AND ( ");
            if (hasNumberE164) {
                sb.append(" lookup.normalized_number = ");
                DatabaseUtils.appendEscapedSQLString(sb, numberE164);
            }
            if (hasNumberE164 && hasNumber) {
                sb.append(" OR ");
            }
            if (hasNumber) {
                // Skip the suffix match entirely if we are using strict number comparison.
                if (!mUseStrictPhoneNumberComparison) {
                    int numberLen = number.length();
                    sb.append(" lookup.len <= ");
                    sb.append(numberLen);
                    sb.append(" AND substr(");
                    DatabaseUtils.appendEscapedSQLString(sb, number);
                    sb.append(',');
                    sb.append(numberLen);
                    sb.append(" - lookup.len + 1) = lookup.normalized_number");

                    // Some countries (e.g. Brazil) can have incoming calls which contain only
                    // the local number (no country calling code and no area code).  This case
                    // is handled below, see b/5197612.
                    // This also handles a Gingerbread -> ICS upgrade issue; see b/5638376.
                    sb.append(" OR (");
                    sb.append(" lookup.len > ");
                    sb.append(numberLen);
                    sb.append(" AND substr(lookup.normalized_number,");
                    sb.append("lookup.len + 1 - ");
                    sb.append(numberLen);
                    sb.append(") = ");
                    DatabaseUtils.appendEscapedSQLString(sb, number);
                    sb.append(")");
                } else {
                    sb.append("0");
                }
            }
            sb.append(')');
        }
    }

    public String getUseStrictPhoneNumberComparisonParameter() {
        return mUseStrictPhoneNumberComparison ? "1" : "0";
    }

    /**
     * Loads common nickname mappings into the database.
     */
    private void loadNicknameLookupTable(SQLiteDatabase db) {
        db.execSQL("DELETE FROM " + Tables.NICKNAME_LOOKUP);

        String[] strings = mContext.getResources().getStringArray(
                com.android.internal.R.array.common_nicknames);
        if (strings == null || strings.length == 0) {
            return;
        }

        SQLiteStatement nicknameLookupInsert = db.compileStatement("INSERT INTO "
                + Tables.NICKNAME_LOOKUP + "(" + NicknameLookupColumns.NAME + ","
                + NicknameLookupColumns.CLUSTER + ") VALUES (?,?)");

        try {
            for (int clusterId = 0; clusterId < strings.length; clusterId++) {
                String[] names = strings[clusterId].split(",");
                for (String name : names) {
                    String normalizedName = NameNormalizer.normalize(name);
                    try {
                        DatabaseUtils.bindObjectToProgram(nicknameLookupInsert, 1, normalizedName);
                        DatabaseUtils.bindObjectToProgram(
                                nicknameLookupInsert, 2, String.valueOf(clusterId));
                        nicknameLookupInsert.executeInsert();
                    } catch (SQLiteException e) {
                        // Print the exception and keep going (this is not a fatal error).
                        Log.e(TAG, "Cannot insert nickname: " + name, e);
                    }
                }
            }
        } finally {
            nicknameLookupInsert.close();
        }
    }

    public static void copyStringValue(
            ContentValues toValues, String toKey, ContentValues fromValues, String fromKey) {

        if (fromValues.containsKey(fromKey)) {
            toValues.put(toKey, fromValues.getAsString(fromKey));
        }
    }

    public static void copyLongValue(
            ContentValues toValues, String toKey, ContentValues fromValues, String fromKey) {

        if (fromValues.containsKey(fromKey)) {
            long longValue;
            Object value = fromValues.get(fromKey);
            if (value instanceof Boolean) {
                longValue = (Boolean) value ? 1 : 0;
            } else if (value instanceof String) {
                longValue = Long.parseLong((String)value);
            } else {
                longValue = ((Number)value).longValue();
            }
            toValues.put(toKey, longValue);
        }
    }

    public SyncStateContentProviderHelper getSyncState() {
        return mSyncState;
    }

    /**
     * Returns the value from the {@link Tables#PROPERTIES} table.
     */
    public String getProperty(String key, String defaultValue) {
        return getProperty(getReadableDatabase(), key, defaultValue);
    }

    public String getProperty(SQLiteDatabase db, String key, String defaultValue) {
        Cursor cursor = db.query(Tables.PROPERTIES,
                new String[] {PropertiesColumns.PROPERTY_VALUE},
                PropertiesColumns.PROPERTY_KEY + "=?",
                new String[] {key}, null, null, null);
        String value = null;
        try {
            if (cursor.moveToFirst()) {
                value = cursor.getString(0);
            }
        } finally {
            cursor.close();
        }

        return value != null ? value : defaultValue;
    }

    /**
     * Stores a key-value pair in the {@link Tables#PROPERTIES} table.
     */
    public void setProperty(String key, String value) {
        setProperty(getWritableDatabase(), key, value);
    }

    private void setProperty(SQLiteDatabase db, String key, String value) {
        ContentValues values = new ContentValues();
        values.put(PropertiesColumns.PROPERTY_KEY, key);
        values.put(PropertiesColumns.PROPERTY_VALUE, value);
        db.replace(Tables.PROPERTIES, null, values);
    }

    /**
     * Test if the given column appears in the given projection.
     */
    public static boolean isInProjection(String[] projection, String column) {
        if (projection == null) {
            return true;  // Null means "all columns".  We can't really tell if it's in there.
        }
        for (String test : projection) {
            if (column.equals(test)) {
                return true;
            }
        }
        return false;
    }

    /**
     * Tests if any of the columns appear in the given projection.
     */
    public static boolean isInProjection(String[] projection, String... columns) {
        if (projection == null) {
            return true;
        }

        // Optimized for a single-column test
        if (columns.length == 1) {
            return isInProjection(projection, columns[0]);
        }
        for (String test : projection) {
            for (String column : columns) {
                if (column.equals(test)) {
                    return true;
                }
            }
        }
        return false;
    }

    /**
     * Returns a detailed exception message for the supplied URI.  It includes the calling
     * user and calling package(s).
     */
    public String exceptionMessage(Uri uri) {
        return exceptionMessage(null, uri);
    }

    /**
     * Returns a detailed exception message for the supplied URI.  It includes the calling
     * user and calling package(s).
     */
    public String exceptionMessage(String message, Uri uri) {
        StringBuilder sb = new StringBuilder();
        if (message != null) {
            sb.append(message).append("; ");
        }
        sb.append("URI: ").append(uri);
        final PackageManager pm = mContext.getPackageManager();
        int callingUid = Binder.getCallingUid();
        sb.append(", calling user: ");
        String userName = pm.getNameForUid(callingUid);
        sb.append(userName == null ? callingUid : userName);

        final String[] callerPackages = pm.getPackagesForUid(callingUid);
        if (callerPackages != null && callerPackages.length > 0) {
            if (callerPackages.length == 1) {
                sb.append(", calling package:");
                sb.append(callerPackages[0]);
            } else {
                sb.append(", calling package is one of: [");
                for (int i = 0; i < callerPackages.length; i++) {
                    if (i != 0) {
                        sb.append(", ");
                    }
                    sb.append(callerPackages[i]);
                }
                sb.append("]");
            }
        }
        return sb.toString();
    }

    public void deleteStatusUpdate(long dataId) {
        if (mStatusUpdateDelete == null) {
            mStatusUpdateDelete = getWritableDatabase().compileStatement(
                    "DELETE FROM " + Tables.STATUS_UPDATES +
                    " WHERE " + StatusUpdatesColumns.DATA_ID + "=?");
        }
        mStatusUpdateDelete.bindLong(1, dataId);
        mStatusUpdateDelete.execute();
    }

    public void replaceStatusUpdate(Long dataId, long timestamp, String status, String resPackage,
            Integer iconResource, Integer labelResource) {
        if (mStatusUpdateReplace == null) {
            mStatusUpdateReplace = getWritableDatabase().compileStatement(
                    "INSERT OR REPLACE INTO " + Tables.STATUS_UPDATES + "("
                            + StatusUpdatesColumns.DATA_ID + ", "
                            + StatusUpdates.STATUS_TIMESTAMP + ","
                            + StatusUpdates.STATUS + ","
                            + StatusUpdates.STATUS_RES_PACKAGE + ","
                            + StatusUpdates.STATUS_ICON + ","
                            + StatusUpdates.STATUS_LABEL + ")" +
                    " VALUES (?,?,?,?,?,?)");
        }
        mStatusUpdateReplace.bindLong(1, dataId);
        mStatusUpdateReplace.bindLong(2, timestamp);
        bindString(mStatusUpdateReplace, 3, status);
        bindString(mStatusUpdateReplace, 4, resPackage);
        bindLong(mStatusUpdateReplace, 5, iconResource);
        bindLong(mStatusUpdateReplace, 6, labelResource);
        mStatusUpdateReplace.execute();
    }

    public void insertStatusUpdate(Long dataId, String status, String resPackage,
            Integer iconResource, Integer labelResource) {
        if (mStatusUpdateInsert == null) {
            mStatusUpdateInsert = getWritableDatabase().compileStatement(
                    "INSERT INTO " + Tables.STATUS_UPDATES + "("
                            + StatusUpdatesColumns.DATA_ID + ", "
                            + StatusUpdates.STATUS + ","
                            + StatusUpdates.STATUS_RES_PACKAGE + ","
                            + StatusUpdates.STATUS_ICON + ","
                            + StatusUpdates.STATUS_LABEL + ")" +
                    " VALUES (?,?,?,?,?)");
        }
        try {
            mStatusUpdateInsert.bindLong(1, dataId);
            bindString(mStatusUpdateInsert, 2, status);
            bindString(mStatusUpdateInsert, 3, resPackage);
            bindLong(mStatusUpdateInsert, 4, iconResource);
            bindLong(mStatusUpdateInsert, 5, labelResource);
            mStatusUpdateInsert.executeInsert();
        } catch (SQLiteConstraintException e) {
            // The row already exists - update it
            if (mStatusUpdateAutoTimestamp == null) {
                mStatusUpdateAutoTimestamp = getWritableDatabase().compileStatement(
                        "UPDATE " + Tables.STATUS_UPDATES +
                        " SET " + StatusUpdates.STATUS_TIMESTAMP + "=?,"
                                + StatusUpdates.STATUS + "=?" +
                        " WHERE " + StatusUpdatesColumns.DATA_ID + "=?"
                                + " AND " + StatusUpdates.STATUS + "!=?");
            }

            long timestamp = System.currentTimeMillis();
            mStatusUpdateAutoTimestamp.bindLong(1, timestamp);
            bindString(mStatusUpdateAutoTimestamp, 2, status);
            mStatusUpdateAutoTimestamp.bindLong(3, dataId);
            bindString(mStatusUpdateAutoTimestamp, 4, status);
            mStatusUpdateAutoTimestamp.execute();

            if (mStatusAttributionUpdate == null) {
                mStatusAttributionUpdate = getWritableDatabase().compileStatement(
                        "UPDATE " + Tables.STATUS_UPDATES +
                        " SET " + StatusUpdates.STATUS_RES_PACKAGE + "=?,"
                                + StatusUpdates.STATUS_ICON + "=?,"
                                + StatusUpdates.STATUS_LABEL + "=?" +
                        " WHERE " + StatusUpdatesColumns.DATA_ID + "=?");
            }
            bindString(mStatusAttributionUpdate, 1, resPackage);
            bindLong(mStatusAttributionUpdate, 2, iconResource);
            bindLong(mStatusAttributionUpdate, 3, labelResource);
            mStatusAttributionUpdate.bindLong(4, dataId);
            mStatusAttributionUpdate.execute();
        }
    }

    /**
     * Updates a raw contact display name based on data rows, e.g. structured name,
     * organization, email etc.
     */
    public void updateRawContactDisplayName(SQLiteDatabase db, long rawContactId) {
        if (mNameSplitter == null) {
            createNameSplitter();
        }

        int bestDisplayNameSource = DisplayNameSources.UNDEFINED;
        NameSplitter.Name bestName = null;
        String bestDisplayName = null;
        String bestPhoneticName = null;
        int bestPhoneticNameStyle = PhoneticNameStyle.UNDEFINED;

        mSelectionArgs1[0] = String.valueOf(rawContactId);
        Cursor c = db.rawQuery(RawContactNameQuery.RAW_SQL, mSelectionArgs1);
        try {
            while (c.moveToNext()) {
                int mimeType = c.getInt(RawContactNameQuery.MIMETYPE);
                int source = getDisplayNameSourceForMimeTypeId(mimeType);

                if (source == DisplayNameSources.STRUCTURED_NAME) {
                    final String given = c.getString(RawContactNameQuery.GIVEN_NAME);
                    final String middle = c.getString(RawContactNameQuery.MIDDLE_NAME);
                    final String family = c.getString(RawContactNameQuery.FAMILY_NAME);
                    final String suffix = c.getString(RawContactNameQuery.SUFFIX);
                    final String prefix = c.getString(RawContactNameQuery.PREFIX);
                    if (TextUtils.isEmpty(given) && TextUtils.isEmpty(middle)
                            && TextUtils.isEmpty(family) && TextUtils.isEmpty(suffix)
                            && TextUtils.isEmpty(prefix)) {
                        // Every non-phonetic name component is empty. Therefore, lets lower the
                        // source score to STRUCTURED_PHONETIC_NAME.
                        source = DisplayNameSources.STRUCTURED_PHONETIC_NAME;
                    }
                }

                if (source < bestDisplayNameSource || source == DisplayNameSources.UNDEFINED) {
                    continue;
                }

                if (source == bestDisplayNameSource
                        && c.getInt(RawContactNameQuery.IS_PRIMARY) == 0) {
                    continue;
                }

                if (mimeType == getMimeTypeIdForStructuredName()) {
                    NameSplitter.Name name;
                    if (bestName != null) {
                        name = new NameSplitter.Name();
                    } else {
                        name = mName;
                        name.clear();
                    }
                    name.prefix = c.getString(RawContactNameQuery.PREFIX);
                    name.givenNames = c.getString(RawContactNameQuery.GIVEN_NAME);
                    name.middleName = c.getString(RawContactNameQuery.MIDDLE_NAME);
                    name.familyName = c.getString(RawContactNameQuery.FAMILY_NAME);
                    name.suffix = c.getString(RawContactNameQuery.SUFFIX);
                    name.fullNameStyle = c.isNull(RawContactNameQuery.FULL_NAME_STYLE)
                            ? FullNameStyle.UNDEFINED
                            : c.getInt(RawContactNameQuery.FULL_NAME_STYLE);
                    name.phoneticFamilyName = c.getString(RawContactNameQuery.PHONETIC_FAMILY_NAME);
                    name.phoneticMiddleName = c.getString(RawContactNameQuery.PHONETIC_MIDDLE_NAME);
                    name.phoneticGivenName = c.getString(RawContactNameQuery.PHONETIC_GIVEN_NAME);
                    name.phoneticNameStyle = c.isNull(RawContactNameQuery.PHONETIC_NAME_STYLE)
                            ? PhoneticNameStyle.UNDEFINED
                            : c.getInt(RawContactNameQuery.PHONETIC_NAME_STYLE);
                    if (!name.isEmpty()) {
                        bestDisplayNameSource = source;
                        bestName = name;
                    }
                } else if (mimeType == getMimeTypeIdForOrganization()) {
                    mCharArrayBuffer.sizeCopied = 0;
                    c.copyStringToBuffer(RawContactNameQuery.DATA1, mCharArrayBuffer);
                    if (mCharArrayBuffer.sizeCopied != 0) {
                        bestDisplayNameSource = source;
                        bestDisplayName = new String(mCharArrayBuffer.data, 0,
                                mCharArrayBuffer.sizeCopied);
                        bestPhoneticName = c.getString(
                                RawContactNameQuery.ORGANIZATION_PHONETIC_NAME);
                        bestPhoneticNameStyle =
                                c.isNull(RawContactNameQuery.ORGANIZATION_PHONETIC_NAME_STYLE)
                                   ? PhoneticNameStyle.UNDEFINED
                                   : c.getInt(RawContactNameQuery.ORGANIZATION_PHONETIC_NAME_STYLE);
                    } else {
                        c.copyStringToBuffer(RawContactNameQuery.TITLE, mCharArrayBuffer);
                        if (mCharArrayBuffer.sizeCopied != 0) {
                            bestDisplayNameSource = source;
                            bestDisplayName = new String(mCharArrayBuffer.data, 0,
                                    mCharArrayBuffer.sizeCopied);
                            bestPhoneticName = null;
                            bestPhoneticNameStyle = PhoneticNameStyle.UNDEFINED;
                        }
                    }
                } else {
                    // Display name is at DATA1 in all other types.
                    // This is ensured in the constructor.

                    mCharArrayBuffer.sizeCopied = 0;
                    c.copyStringToBuffer(RawContactNameQuery.DATA1, mCharArrayBuffer);
                    if (mCharArrayBuffer.sizeCopied != 0) {
                        bestDisplayNameSource = source;
                        bestDisplayName = new String(mCharArrayBuffer.data, 0,
                                mCharArrayBuffer.sizeCopied);
                        bestPhoneticName = null;
                        bestPhoneticNameStyle = PhoneticNameStyle.UNDEFINED;
                    }
                }
            }

        } finally {
            c.close();
        }

        String displayNamePrimary;
        String displayNameAlternative;
        String sortNamePrimary;
        String sortNameAlternative;
        String sortKeyPrimary = null;
        String sortKeyAlternative = null;
        int displayNameStyle = FullNameStyle.UNDEFINED;

        if (bestDisplayNameSource == DisplayNameSources.STRUCTURED_NAME
                || bestDisplayNameSource == DisplayNameSources.STRUCTURED_PHONETIC_NAME) {
            displayNameStyle = bestName.fullNameStyle;
            if (displayNameStyle == FullNameStyle.CJK
                    || displayNameStyle == FullNameStyle.UNDEFINED) {
                displayNameStyle = mNameSplitter.getAdjustedFullNameStyle(displayNameStyle);
                bestName.fullNameStyle = displayNameStyle;
            }

            displayNamePrimary = mNameSplitter.join(bestName, true, true);
            displayNameAlternative = mNameSplitter.join(bestName, false, true);

            if (TextUtils.isEmpty(bestName.prefix)) {
                sortNamePrimary = displayNamePrimary;
                sortNameAlternative = displayNameAlternative;
            } else {
                sortNamePrimary = mNameSplitter.join(bestName, true, false);
                sortNameAlternative = mNameSplitter.join(bestName, false, false);
            }

            bestPhoneticName = mNameSplitter.joinPhoneticName(bestName);
            bestPhoneticNameStyle = bestName.phoneticNameStyle;
        } else {
            displayNamePrimary = displayNameAlternative = bestDisplayName;
            sortNamePrimary = sortNameAlternative = bestDisplayName;
        }

        if (bestPhoneticName != null) {
            if (displayNamePrimary == null) {
                displayNamePrimary = bestPhoneticName;
            }
            if (displayNameAlternative == null) {
                displayNameAlternative = bestPhoneticName;
            }
            // Phonetic names disregard name order so displayNamePrimary and displayNameAlternative
            // are the same.
            sortKeyPrimary = sortKeyAlternative = bestPhoneticName;
            if (bestPhoneticNameStyle == PhoneticNameStyle.UNDEFINED) {
                bestPhoneticNameStyle = mNameSplitter.guessPhoneticNameStyle(bestPhoneticName);
            }
        } else {
            bestPhoneticNameStyle = PhoneticNameStyle.UNDEFINED;
            if (displayNameStyle == FullNameStyle.UNDEFINED) {
                displayNameStyle = mNameSplitter.guessFullNameStyle(bestDisplayName);
                if (displayNameStyle == FullNameStyle.UNDEFINED
                        || displayNameStyle == FullNameStyle.CJK) {
                    displayNameStyle = mNameSplitter.getAdjustedNameStyleBasedOnPhoneticNameStyle(
                            displayNameStyle, bestPhoneticNameStyle);
                }
                displayNameStyle = mNameSplitter.getAdjustedFullNameStyle(displayNameStyle);
            }
            if (displayNameStyle == FullNameStyle.CHINESE ||
                    displayNameStyle == FullNameStyle.CJK) {
                sortKeyPrimary = sortKeyAlternative = sortNamePrimary;
            }
        }

        if (sortKeyPrimary == null) {
            sortKeyPrimary = sortNamePrimary;
            sortKeyAlternative = sortNameAlternative;
        }

        String phonebookLabelPrimary = "";
        String phonebookLabelAlternative = "";
        int phonebookBucketPrimary = 0;
        int phonebookBucketAlternative = 0;
        ContactLocaleUtils localeUtils = ContactLocaleUtils.getInstance();

        if (sortKeyPrimary != null) {
            phonebookBucketPrimary = localeUtils.getBucketIndex(sortKeyPrimary);
            phonebookLabelPrimary = localeUtils.getBucketLabel(phonebookBucketPrimary);
        }
        if (sortKeyAlternative != null) {
            phonebookBucketAlternative = localeUtils.getBucketIndex(sortKeyAlternative);
            phonebookLabelAlternative = localeUtils.getBucketLabel(phonebookBucketAlternative);
        }

        if (mRawContactDisplayNameUpdate == null) {
            mRawContactDisplayNameUpdate = db.compileStatement(
                    "UPDATE " + Tables.RAW_CONTACTS +
                    " SET " +
                            RawContacts.DISPLAY_NAME_SOURCE + "=?," +
                            RawContacts.DISPLAY_NAME_PRIMARY + "=?," +
                            RawContacts.DISPLAY_NAME_ALTERNATIVE + "=?," +
                            RawContacts.PHONETIC_NAME + "=?," +
                            RawContacts.PHONETIC_NAME_STYLE + "=?," +
                            RawContacts.SORT_KEY_PRIMARY + "=?," +
                            RawContactsColumns.PHONEBOOK_LABEL_PRIMARY + "=?," +
                            RawContactsColumns.PHONEBOOK_BUCKET_PRIMARY + "=?," +
                            RawContacts.SORT_KEY_ALTERNATIVE + "=?," +
                            RawContactsColumns.PHONEBOOK_LABEL_ALTERNATIVE + "=?," +
                            RawContactsColumns.PHONEBOOK_BUCKET_ALTERNATIVE + "=?" +
                    " WHERE " + RawContacts._ID + "=?");
        }

        mRawContactDisplayNameUpdate.bindLong(1, bestDisplayNameSource);
        bindString(mRawContactDisplayNameUpdate, 2, displayNamePrimary);
        bindString(mRawContactDisplayNameUpdate, 3, displayNameAlternative);
        bindString(mRawContactDisplayNameUpdate, 4, bestPhoneticName);
        mRawContactDisplayNameUpdate.bindLong(5, bestPhoneticNameStyle);
        bindString(mRawContactDisplayNameUpdate, 6, sortKeyPrimary);
        bindString(mRawContactDisplayNameUpdate, 7, phonebookLabelPrimary);
        mRawContactDisplayNameUpdate.bindLong(8, phonebookBucketPrimary);
        bindString(mRawContactDisplayNameUpdate, 9, sortKeyAlternative);
        bindString(mRawContactDisplayNameUpdate, 10, phonebookLabelAlternative);
        mRawContactDisplayNameUpdate.bindLong(11, phonebookBucketAlternative);
        mRawContactDisplayNameUpdate.bindLong(12, rawContactId);
        mRawContactDisplayNameUpdate.execute();
    }

    /**
     * Sets the given dataId record in the "data" table to primary, and resets all data records of
     * the same mimetype and under the same contact to not be primary.
     *
     * @param dataId the id of the data record to be set to primary. Pass -1 to clear the primary
     * flag of all data items of this raw contacts
     */
    public void setIsPrimary(long rawContactId, long dataId, long mimeTypeId) {
        if (mSetPrimaryStatement == null) {
            mSetPrimaryStatement = getWritableDatabase().compileStatement(
                    "UPDATE " + Tables.DATA +
                    " SET " + Data.IS_PRIMARY + "=(_id=?)" +
                    " WHERE " + DataColumns.MIMETYPE_ID + "=?" +
                    "   AND " + Data.RAW_CONTACT_ID + "=?");
        }
        mSetPrimaryStatement.bindLong(1, dataId);
        mSetPrimaryStatement.bindLong(2, mimeTypeId);
        mSetPrimaryStatement.bindLong(3, rawContactId);
        mSetPrimaryStatement.execute();
    }

    /**
     * Clears the super primary of all data items of the given raw contact. does not touch
     * other raw contacts of the same joined aggregate
     */
    public void clearSuperPrimary(long rawContactId, long mimeTypeId) {
        if (mClearSuperPrimaryStatement == null) {
            mClearSuperPrimaryStatement = getWritableDatabase().compileStatement(
                    "UPDATE " + Tables.DATA +
                    " SET " + Data.IS_SUPER_PRIMARY + "=0" +
                    " WHERE " + DataColumns.MIMETYPE_ID + "=?" +
                    "   AND " + Data.RAW_CONTACT_ID + "=?");
        }
        mClearSuperPrimaryStatement.bindLong(1, mimeTypeId);
        mClearSuperPrimaryStatement.bindLong(2, rawContactId);
        mClearSuperPrimaryStatement.execute();
    }

    /**
     * Sets the given dataId record in the "data" table to "super primary", and resets all data
     * records of the same mimetype and under the same aggregate to not be "super primary".
     *
     * @param dataId the id of the data record to be set to primary.
     */
    public void setIsSuperPrimary(long rawContactId, long dataId, long mimeTypeId) {
        if (mSetSuperPrimaryStatement == null) {
            mSetSuperPrimaryStatement = getWritableDatabase().compileStatement(
                    "UPDATE " + Tables.DATA +
                    " SET " + Data.IS_SUPER_PRIMARY + "=(" + Data._ID + "=?)" +
                    " WHERE " + DataColumns.MIMETYPE_ID + "=?" +
                    "   AND " + Data.RAW_CONTACT_ID + " IN (" +
                            "SELECT " + RawContacts._ID +
                            " FROM " + Tables.RAW_CONTACTS +
                            " WHERE " + RawContacts.CONTACT_ID + " =(" +
                                    "SELECT " + RawContacts.CONTACT_ID +
                                    " FROM " + Tables.RAW_CONTACTS +
                                    " WHERE " + RawContacts._ID + "=?))");
        }
        mSetSuperPrimaryStatement.bindLong(1, dataId);
        mSetSuperPrimaryStatement.bindLong(2, mimeTypeId);
        mSetSuperPrimaryStatement.bindLong(3, rawContactId);
        mSetSuperPrimaryStatement.execute();
    }

    /**
     * Inserts a record in the {@link Tables#NAME_LOOKUP} table.
     */
    public void insertNameLookup(long rawContactId, long dataId, int lookupType, String name) {
        if (TextUtils.isEmpty(name)) {
            return;
        }

        if (mNameLookupInsert == null) {
            mNameLookupInsert = getWritableDatabase().compileStatement(
                    "INSERT OR IGNORE INTO " + Tables.NAME_LOOKUP + "("
                            + NameLookupColumns.RAW_CONTACT_ID + ","
                            + NameLookupColumns.DATA_ID + ","
                            + NameLookupColumns.NAME_TYPE + ","
                            + NameLookupColumns.NORMALIZED_NAME
                    + ") VALUES (?,?,?,?)");
        }
        mNameLookupInsert.bindLong(1, rawContactId);
        mNameLookupInsert.bindLong(2, dataId);
        mNameLookupInsert.bindLong(3, lookupType);
        bindString(mNameLookupInsert, 4, name);
        mNameLookupInsert.executeInsert();
    }

    /**
     * Deletes all {@link Tables#NAME_LOOKUP} table rows associated with the specified data element.
     */
    public void deleteNameLookup(long dataId) {
        if (mNameLookupDelete == null) {
            mNameLookupDelete = getWritableDatabase().compileStatement(
                    "DELETE FROM " + Tables.NAME_LOOKUP +
                    " WHERE " + NameLookupColumns.DATA_ID + "=?");
        }
        mNameLookupDelete.bindLong(1, dataId);
        mNameLookupDelete.execute();
    }

    public String insertNameLookupForEmail(long rawContactId, long dataId, String email) {
        if (TextUtils.isEmpty(email)) {
            return null;
        }

        String address = extractHandleFromEmailAddress(email);
        if (address == null) {
            return null;
        }

        insertNameLookup(rawContactId, dataId,
                NameLookupType.EMAIL_BASED_NICKNAME, NameNormalizer.normalize(address));
        return address;
    }

    /**
     * Normalizes the nickname and inserts it in the name lookup table.
     */
    public void insertNameLookupForNickname(long rawContactId, long dataId, String nickname) {
        if (!TextUtils.isEmpty(nickname)) {
            insertNameLookup(rawContactId, dataId,
                    NameLookupType.NICKNAME, NameNormalizer.normalize(nickname));
        }
    }

    /**
     * Performs a query and returns true if any Data item of the raw contact with the given
     * id and mimetype is marked as super-primary
     */
    public boolean rawContactHasSuperPrimary(long rawContactId, long mimeTypeId) {
        final Cursor existsCursor = getReadableDatabase().rawQuery(
                "SELECT EXISTS(SELECT 1 FROM " + Tables.DATA +
                " WHERE " + Data.RAW_CONTACT_ID + "=?" +
                " AND " + DataColumns.MIMETYPE_ID + "=?" +
                " AND " + Data.IS_SUPER_PRIMARY + "<>0)",
                new String[] {String.valueOf(rawContactId), String.valueOf(mimeTypeId)});
        try {
            if (!existsCursor.moveToFirst()) throw new IllegalStateException();
            return existsCursor.getInt(0) != 0;
        } finally {
            existsCursor.close();
        }
    }

    public String getCurrentCountryIso() {
        return mCountryMonitor.getCountryIso();
    }

    @NeededForTesting
    /* package */ void setUseStrictPhoneNumberComparisonForTest(boolean useStrict) {
        mUseStrictPhoneNumberComparison = useStrict;
    }

    @NeededForTesting
    /* package */ boolean getUseStrictPhoneNumberComparisonForTest() {
        return mUseStrictPhoneNumberComparison;
    }

    @NeededForTesting
    /* package */ String querySearchIndexContentForTest(long contactId) {
        return DatabaseUtils.stringForQuery(getReadableDatabase(),
                "SELECT " + SearchIndexColumns.CONTENT +
                " FROM " + Tables.SEARCH_INDEX +
                " WHERE " + SearchIndexColumns.CONTACT_ID + "=CAST(? AS int)",
                new String[] {String.valueOf(contactId)});
    }

    @NeededForTesting
    /* package */ String querySearchIndexTokensForTest(long contactId) {
        return DatabaseUtils.stringForQuery(getReadableDatabase(),
                "SELECT " + SearchIndexColumns.TOKENS +
                " FROM " + Tables.SEARCH_INDEX +
                " WHERE " + SearchIndexColumns.CONTACT_ID + "=CAST(? AS int)",
                new String[] {String.valueOf(contactId)});
    }
}<|MERGE_RESOLUTION|>--- conflicted
+++ resolved
@@ -2890,12 +2890,13 @@
         }
 
         if (oldVersion < 1010) {
-<<<<<<< HEAD
-            upgradeViewsAndTriggers = true;
-=======
             upgradeToVersion1010(db);
             rebuildSqliteStats = true;
->>>>>>> 712533da
+            oldVersion = 1010;
+        }
+
+        if (oldVersion < 1010) {
+            upgradeViewsAndTriggers = true;
             oldVersion = 1010;
         }
 
