--- conflicted
+++ resolved
@@ -90,13 +90,8 @@
 import com.google.android.collect.Sets;
 import com.google.common.annotations.VisibleForTesting;
 
-<<<<<<< HEAD
 import libcore.icu.ICU;
 
-=======
-import java.util.HashMap;
-import java.util.List;
->>>>>>> 0f74e860
 import java.util.Locale;
 import java.util.Set;
 import java.util.concurrent.ConcurrentHashMap;
@@ -111,7 +106,6 @@
     /**
      * Contacts DB version ranges:
      * <pre>
-<<<<<<< HEAD
      *   0-98    Cupcake/Donut
      *   100-199 Eclair
      *   200-299 Eclair-MR1
@@ -124,28 +118,10 @@
      *   700-799 Jelly Bean
      *   800-899 Kitkat
      *   900-999 Lollipop
-     *   1000-1100 M
-     * </pre>
-     */
-    static final int DATABASE_VERSION = 1005;
-=======
-     *   0-98      Cupcake/Donut
-     *   100-199   Eclair
-     *   200-299   Eclair-MR1
-     *   300-349   Froyo
-     *   350-399   Gingerbread
-     *   400-499   Honeycomb
-     *   500-549   Honeycomb-MR1
-     *   550-599   Honeycomb-MR2
-     *   600-699   Ice Cream Sandwich
-     *   700-799   Jelly Bean
-     *   800-899   Kitkat
-     *   900-999   Lollipop
      *   1000-1099 M
      * </pre>
      */
-    static final int DATABASE_VERSION = 1001;
->>>>>>> 0f74e860
+    static final int DATABASE_VERSION = 1005;
 
     public interface Tables {
         public static final String CONTACTS = "contacts";
@@ -1543,10 +1519,7 @@
                 Calls.PHONE_ACCOUNT_COMPONENT_NAME + " TEXT," +
                 Calls.PHONE_ACCOUNT_ID + " TEXT," +
                 Calls.PHONE_ACCOUNT_ADDRESS + " TEXT," +
-<<<<<<< HEAD
                 Calls.PHONE_ACCOUNT_HIDDEN + " INTEGER NOT NULL DEFAULT 0," +
-=======
->>>>>>> 0f74e860
                 Calls.SUB_ID + " INTEGER DEFAULT -1," +
                 Calls.NEW + " INTEGER," +
                 Calls.CACHED_NAME + " TEXT," +
@@ -4361,7 +4334,6 @@
         }
     }
 
-<<<<<<< HEAD
     /**
      * Add backup_id column to raw_contacts table and hash_id column to data table.
      */
@@ -4401,12 +4373,6 @@
         db.execSQL("ALTER TABLE calls ADD phone_account_address TEXT;");
 
         // After version 1003, we are using the ICC ID as the phone-account ID. This code updates
-=======
-    public void upgradeToVersion1000(SQLiteDatabase db) {
-        db.execSQL("ALTER TABLE calls ADD phone_account_address TEXT;");
-
-        // After version 1000, we are using the ICC ID as the phone-account ID. This code updates
->>>>>>> 0f74e860
         // any existing telephony connection-service calllog entries to the ICC ID from the
         // previously used subscription ID.
         // TODO: This is inconsistent, depending on the initialization state of SubscriptionManager.
@@ -4434,7 +4400,6 @@
         }
     }
 
-<<<<<<< HEAD
     /**
      * Add a "hidden" column for call log entries we want to hide after an upgrade until the user
      * adds the right phone account to the device.
@@ -4445,8 +4410,6 @@
 
     public void upgradeToVersion1005(SQLiteDatabase db) {
         db.execSQL("ALTER TABLE calls ADD photo_uri TEXT;");
-=======
-    private void upgradeToVersion1001(SQLiteDatabase db) {
         // Add multi-sim fields
         db.execSQL("ALTER TABLE voicemail_status ADD phone_account_component_name TEXT;");
         db.execSQL("ALTER TABLE voicemail_status ADD phone_account_id TEXT;");
@@ -4454,7 +4417,6 @@
         // For use by the sync adapter
         db.execSQL("ALTER TABLE calls ADD dirty INTEGER NOT NULL DEFAULT 0;");
         db.execSQL("ALTER TABLE calls ADD deleted INTEGER NOT NULL DEFAULT 0;");
->>>>>>> 0f74e860
     }
 
     public String extractHandleFromEmailAddress(String email) {
